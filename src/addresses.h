--- conflicted
+++ resolved
@@ -161,11 +161,9 @@
 #define RCT2_ADDRESS_CURRENT_COMPANY_VALUE			0x0135874C
 #define RCT2_ADDRESS_AWARD_LIST						0x01358760
 #define RCT2_ADDRESS_CURRENT_MONEY_ENCRYPTED		0x013587F8
-<<<<<<< HEAD
+#define RCT2_ADDRESS_CURRENT_INTEREST_RATE			0x0135934A
 #define RCT2_ADDRESS_EXPENDITURE_TABLE				0x01357848
 #define RCT2_ADDRESS_CURRENT_RESEARCH_LEVEL			0x013573FF
-=======
->>>>>>> 1f00ad91
 #define RCT2_ADDRESS_CURRENT_INTEREST_RATE			0x0135934A
 
 #define RCT2_ADDRESS_MAP_SIZE						0x01358834
