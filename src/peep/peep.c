#pragma region Copyright (c) 2014-2016 OpenRCT2 Developers
/*****************************************************************************
 * OpenRCT2, an open source clone of Roller Coaster Tycoon 2.
 *
 * OpenRCT2 is the work of many authors, a full list can be found in contributors.md
 * For more information, visit https://github.com/OpenRCT2/OpenRCT2
 *
 * OpenRCT2 is free software: you can redistribute it and/or modify
 * it under the terms of the GNU General Public License as published by
 * the Free Software Foundation, either version 3 of the License, or
 * (at your option) any later version.
 *
 * A full copy of the GNU General Public License can be found in licence.txt
 *****************************************************************************/
#pragma endregion

#include "../audio/audio.h"
#include "../audio/mixer.h"
#include "../cheats.h"
#include "../config.h"
#include "../game.h"
#include "../input.h"
#include "../interface/window.h"
#include "../localisation/localisation.h"
#include "../management/finance.h"
#include "../management/marketing.h"
#include "../management/news_item.h"
#include "../network/network.h"
#include "../OpenRCT2.h"
#include "../rct2.h"
#include "../ride/ride.h"
#include "../ride/ride_data.h"
#include "../ride/track.h"
#include "../scenario/scenario.h"
#include "../sprites.h"
#include "../util/util.h"
#include "../world/climate.h"
#include "../world/footpath.h"
#include "../world/map.h"
#include "../world/scenery.h"
#include "../world/sprite.h"
#include "peep.h"
#include "staff.h"

#if defined(DEBUG_LEVEL_1) && DEBUG_LEVEL_1
bool gPathFindDebug = false;
utf8 gPathFindDebugPeepName[256];
#endif // defined(DEBUG_LEVEL_1) && DEBUG_LEVEL_1


uint8 gGuestChangeModifier;
uint16 gNumGuestsInPark;
uint16 gNumGuestsInParkLastWeek;
uint16 gNumGuestsHeadingForPark;

money16 gGuestInitialCash;
uint8 gGuestInitialHappiness;
uint8 gGuestInitialHunger;
uint8 gGuestInitialThirst;

uint32 gNextGuestNumber;

uint8 gPeepWarningThrottle[16];

rct_xyz16 gPeepPathFindGoalPosition;
bool gPeepPathFindIgnoreForeignQueues;
uint8 gPeepPathFindQueueRideIndex;
bool gPeepPathFindSingleChoiceSection;
// uint32 gPeepPathFindAltStationNum;
static bool _peepPathFindIsStaff;
static sint8 _peepPathFindNumJunctions;
static sint8 _peepPathFindMaxJunctions;
static sint32 _peepPathFindTilesChecked;
static uint8 _peepPathFindFewestNumSteps;

/* A junction history for the peep pathfinding heuristic search
 * The magic number 16 is the largest value returned by
 * peep_pathfind_get_max_number_junctions() which should eventually
 * be declared properly. */
static struct {
	rct_xyz8 location;
	uint8 direction;
} _peepPathFindHistory[16];

static uint8 _unk_F1AEF0;
static uint8 _unk_F1AEF1;
static uint16 _unk_F1EE18;
static rct_map_element * _peepRideEntranceExitElement;
static uint32 _peepRideConsideration[8];
static uint8 _peepPotentialRides[256];

enum {
	PATH_SEARCH_DEAD_END,
	PATH_SEARCH_WIDE,
	PATH_SEARCH_THIN,
	PATH_SEARCH_JUNCTION,
	PATH_SEARCH_RIDE_QUEUE,
	PATH_SEARCH_RIDE_ENTRANCE,
	PATH_SEARCH_RIDE_EXIT,
	PATH_SEARCH_PARK_EXIT,
	PATH_SEARCH_SHOP_ENTRANCE,
	PATH_SEARCH_LIMIT_REACHED,
	PATH_SEARCH_LOOP,
	PATH_SEARCH_OTHER,
	PATH_SEARCH_FAILED
};

// Some text descriptions corresponding to the above enum for understandable debug messages
const char *gPathFindSearchText[] = {"DeadEnd", "Wide", "Thin", "Junction", "RideQueue", "RideEntrance", "RideExit", "ParkEntryExit", "ShopEntrance", "LimitReached", "PathLoop", "Other", "Failed"};



enum {
	F1EE18_DESTINATION_REACHED	= 1 << 0,
	F1EE18_OUTSIDE_PARK			= 1 << 1,
	F1EE18_RIDE_EXIT			= 1 << 2,
	F1EE18_RIDE_ENTRANCE		= 1 << 3,
};

static void sub_68F41A(rct_peep *peep, int index);
static void peep_update(rct_peep *peep);
static int peep_has_empty_container(rct_peep* peep);
static int peep_has_drink(rct_peep* peep);
static int peep_has_food_standard_flag(rct_peep* peep);
static int peep_has_food_extra_flag(rct_peep* peep);
static int peep_empty_container_standard_flag(rct_peep* peep);
static int peep_empty_container_extra_flag(rct_peep* peep);
static int peep_should_find_bench(rct_peep* peep);
static void peep_stop_purchase_thought(rct_peep* peep, uint8 ride_type);
static void sub_693BAB(rct_peep* peep);
static int sub_693C9E(rct_peep *peep);
static void peep_spend_money(rct_peep *peep, money16 *peep_expend_type, money32 amount);
static void peep_set_has_ridden(rct_peep *peep, int rideIndex);
static bool peep_has_ridden(rct_peep *peep, int rideIndex);
static void peep_set_has_ridden_ride_type(rct_peep *peep, int rideType);
static bool peep_has_ridden_ride_type(rct_peep *peep, int rideType);
static void peep_on_enter_or_exit_ride(rct_peep *peep, int rideIndex, int flags);
static void peep_update_favourite_ride(rct_peep *peep, rct_ride *ride);
static sint16 peep_calculate_ride_satisfaction(rct_peep *peep, rct_ride *ride);
static void peep_update_ride_nausea_growth(rct_peep *peep, rct_ride *ride);
static bool sub_69AF1E(rct_peep *peep, int rideIndex, int shopItem, money32 price);
static bool peep_should_use_cash_machine(rct_peep *peep, int rideIndex);
static bool peep_should_go_on_ride(rct_peep *peep, int rideIndex, int entranceNum, int flags);
static void peep_ride_is_too_intense(rct_peep *peep, int rideIndex, bool peepAtRide);
static void peep_chose_not_to_go_on_ride(rct_peep *peep, int rideIndex, bool peepAtRide, bool updateLastRide);
static void peep_tried_to_enter_full_queue(rct_peep *peep, int rideIndex);
static bool peep_should_go_to_shop(rct_peep *peep, int rideIndex, bool peepAtShop);
void peep_reset_pathfind_goal(rct_peep *peep);
static bool peep_find_ride_to_look_at(rct_peep *peep, uint8 edge, uint8 *rideToView, uint8 *rideSeatToView);
static void peep_easter_egg_peep_interactions(rct_peep *peep);
static int peep_get_height_on_slope(rct_peep *peep, int x, int y);
static void peep_pick_ride_to_go_on(rct_peep *peep);
static void peep_head_for_nearest_ride_type(rct_peep *peep, int rideType);
static void peep_head_for_nearest_ride_with_flags(rct_peep *peep, int rideTypeFlags);
static void peep_give_real_name(rct_peep *peep);
static int guest_surface_path_finding(rct_peep* peep);
static void peep_read_map(rct_peep *peep);
static bool peep_heading_for_ride_or_park_exit(rct_peep *peep);
static bool peep_update_fixing_sub_state_0(rct_ride *ride);
static bool peep_update_fixing_sub_state_1(bool firstRun, rct_peep *peep, rct_ride *ride);
static bool peep_update_fixing_sub_state_2345(bool firstRun, rct_peep *peep, rct_ride *ride);
static bool peep_update_fixing_sub_state_6(bool firstRun, rct_peep *peep, rct_ride *ride);
static bool peep_update_fixing_sub_state_7(bool firstRun, rct_peep *peep, rct_ride *ride);
static bool peep_update_fixing_sub_state_8(bool firstRun, rct_peep *peep);
static bool peep_update_fixing_sub_state_9(bool firstRun, rct_peep *peep, rct_ride *ride);
static bool peep_update_fixing_sub_state_10(bool firstRun, rct_peep *peep, rct_ride *ride);
static bool peep_update_fixing_sub_state_11(bool firstRun, rct_peep *peep, rct_ride *ride);
static bool peep_update_fixing_sub_state_12(bool firstRun, rct_peep *peep, rct_ride *ride);
static bool peep_update_fixing_sub_state_13(bool firstRun, int steps, rct_peep *peep, rct_ride *ride);
static bool peep_update_fixing_sub_state_14(bool firstRun, rct_peep *peep, rct_ride *ride);
static void sub_6B7588(int rideIndex);

bool loc_690FD0(rct_peep *peep, uint8 *rideToView, uint8 *rideSeatToView, rct_map_element *esi);

const char *gPeepEasterEggNames[] = {
	"MICHAEL SCHUMACHER",
	"JACQUES VILLENEUVE",
	"DAMON HILL",
	"MR BEAN",
	"CHRIS SAWYER",
	"KATIE BRAYSHAW",
	"MELANIE WARN",
	"SIMON FOSTER",
	"JOHN WARDLEY",
	"LISA STIRLING",
	"DONALD MACRAE",
	"KATHERINE MCGOWAN",
	"FRANCES MCGOWAN",
	"CORINA MASSOURA",
	"CAROL YOUNG",
	"MIA SHERIDAN",
	"KATIE RODGER",
	"EMMA GARRELL",
	"JOANNE BARTON",
	"FELICITY ANDERSON",
	"KATIE SMITH",
	"EILIDH BELL",
	"NANCY STILLWAGON",
	"DAVID ELLIS"
};

/** rct2: 0x00981DB0 */
static struct {
	uint8 action;
	uint8 flags;
} PeepThoughtToActionMap[] = {
	{ PEEP_ACTION_SHAKE_HEAD, 1 },
	{ PEEP_ACTION_EMPTY_POCKETS, 0 },
	{ PEEP_ACTION_NONE_2, 0 },
	{ PEEP_ACTION_NONE_2, 0 },
	{ PEEP_ACTION_NONE_2, 1 },
	{ PEEP_ACTION_WOW, 1 },
	{ PEEP_ACTION_NONE_2, 2 },
	{ PEEP_ACTION_NONE_2, 1 },
	{ PEEP_ACTION_NONE_2, 1 },
	{ PEEP_ACTION_NONE_2, 0 },
	{ PEEP_ACTION_NONE_2, 1 },
	{ PEEP_ACTION_NONE_2, 4 },
	{ PEEP_ACTION_SHAKE_HEAD, 4 },
	{ PEEP_ACTION_NONE_2, 0 },
	{ PEEP_ACTION_NONE_2, 0 },
	{ PEEP_ACTION_NONE_2, 0 },
	{ PEEP_ACTION_WAVE, 0 },
	{ PEEP_ACTION_JOY, 1 },
	{ PEEP_ACTION_CHECK_TIME, 1 },
	{ PEEP_ACTION_NONE_2, 0 },
	{ PEEP_ACTION_NONE_2, 0 },
	{ PEEP_ACTION_NONE_2, 0 },
	{ PEEP_ACTION_NONE_2, 0 },
	{ PEEP_ACTION_WAVE, 1 },
	{ PEEP_ACTION_NONE_2, 1 },
	{ PEEP_ACTION_NONE_2, 1 },
	{ PEEP_ACTION_NONE_2, 0 },
	{ PEEP_ACTION_WAVE, 0 },
	{ PEEP_ACTION_NONE_2, 1 },
	{ PEEP_ACTION_NONE_2, 1 },
	{ PEEP_ACTION_NONE_2, 1 },
	{ PEEP_ACTION_27, 0 },
	{ PEEP_ACTION_NONE_2, 0 },
	{ PEEP_ACTION_NONE_2, 0 },
	{ PEEP_ACTION_NONE_2, 0 },
	{ PEEP_ACTION_NONE_2, 0 },
	{ PEEP_ACTION_NONE_2, 0 },
	{ PEEP_ACTION_NONE_2, 0 },
	{ PEEP_ACTION_NONE_2, 1 },
	{ PEEP_ACTION_NONE_2, 1 },
	{ PEEP_ACTION_NONE_2, 1 },
	{ PEEP_ACTION_NONE_2, 1 },
	{ PEEP_ACTION_NONE_2, 1 },
	{ PEEP_ACTION_NONE_2, 1 },
	{ PEEP_ACTION_NONE_2, 1 },
	{ PEEP_ACTION_NONE_2, 1 },
	{ PEEP_ACTION_NONE_2, 1 },
	{ PEEP_ACTION_NONE_2, 1 },
	{ PEEP_ACTION_NONE_2, 1 },
	{ PEEP_ACTION_NONE_2, 1 },
	{ PEEP_ACTION_NONE_2, 1 },
	{ PEEP_ACTION_NONE_2, 1 },
	{ PEEP_ACTION_NONE_2, 1 },
	{ PEEP_ACTION_NONE_2, 1 },
	{ PEEP_ACTION_NONE_2, 1 },
	{ PEEP_ACTION_NONE_2, 1 },
	{ PEEP_ACTION_NONE_2, 1 },
	{ PEEP_ACTION_NONE_2, 1 },
	{ PEEP_ACTION_NONE_2, 1 },
	{ PEEP_ACTION_NONE_2, 1 },
	{ PEEP_ACTION_NONE_2, 1 },
	{ PEEP_ACTION_NONE_2, 1 },
	{ PEEP_ACTION_NONE_2, 1 },
	{ PEEP_ACTION_NONE_2, 1 },
	{ PEEP_ACTION_NONE_2, 1 },
	{ PEEP_ACTION_NONE_2, 1 },
	{ PEEP_ACTION_NONE_2, 1 },
	{ PEEP_ACTION_NONE_2, 1 },
	{ PEEP_ACTION_NONE_2, 1 },
	{ PEEP_ACTION_NONE_2, 1 },
	{ PEEP_ACTION_NONE_2, 0 },
	{ PEEP_ACTION_29, 0 },
	{ PEEP_ACTION_NONE_2, 1 },
	{ PEEP_ACTION_NONE_2, 1 },
	{ PEEP_ACTION_NONE_2, 1 },
	{ PEEP_ACTION_NONE_2, 1 },
	{ PEEP_ACTION_NONE_2, 1 },
	{ PEEP_ACTION_NONE_2, 1 },
	{ PEEP_ACTION_NONE_2, 1 },
	{ PEEP_ACTION_NONE_2, 1 },
	{ PEEP_ACTION_NONE_2, 1 },
	{ PEEP_ACTION_NONE_2, 1 },
	{ PEEP_ACTION_NONE_2, 1 },
	{ PEEP_ACTION_NONE_2, 1 },
	{ PEEP_ACTION_NONE_2, 1 },
	{ PEEP_ACTION_NONE_2, 1 },
	{ PEEP_ACTION_NONE_2, 1 },
	{ PEEP_ACTION_NONE_2, 1 },
	{ PEEP_ACTION_NONE_2, 1 },
	{ PEEP_ACTION_NONE_2, 1 },
	{ PEEP_ACTION_NONE_2, 1 },
	{ PEEP_ACTION_NONE_2, 1 },
	{ PEEP_ACTION_NONE_2, 1 },
	{ PEEP_ACTION_NONE_2, 1 },
	{ PEEP_ACTION_NONE_2, 1 },
	{ PEEP_ACTION_NONE_2, 1 },
	{ PEEP_ACTION_NONE_2, 1 },
	{ PEEP_ACTION_NONE_2, 1 },
	{ PEEP_ACTION_NONE_2, 1 },
	{ PEEP_ACTION_NONE_2, 1 },
	{ PEEP_ACTION_NONE_2, 1 },
	{ PEEP_ACTION_NONE_2, 1 },
	{ PEEP_ACTION_NONE_2, 1 },
	{ PEEP_ACTION_NONE_2, 1 },
	{ PEEP_ACTION_NONE_2, 1 },
	{ PEEP_ACTION_NONE_2, 1 },
	{ PEEP_ACTION_NONE_2, 1 },
	{ PEEP_ACTION_NONE_2, 1 },
	{ PEEP_ACTION_NONE_2, 1 },
	{ PEEP_ACTION_NONE_2, 1 },
	{ PEEP_ACTION_NONE_2, 1 },
	{ PEEP_ACTION_NONE_2, 1 },
	{ PEEP_ACTION_NONE_2, 1 },
	{ PEEP_ACTION_NONE_2, 1 },
	{ PEEP_ACTION_NONE_2, 1 },
	{ PEEP_ACTION_NONE_2, 1 },
	{ PEEP_ACTION_NONE_2, 1 },
	{ PEEP_ACTION_NONE_2, 1 },
	{ PEEP_ACTION_NONE_2, 1 },
	{ PEEP_ACTION_NONE_2, 1 },
	{ PEEP_ACTION_NONE_2, 1 },
	{ PEEP_ACTION_NONE_2, 1 },
	{ PEEP_ACTION_NONE_2, 1 },
	{ PEEP_ACTION_NONE_2, 1 },
	{ PEEP_ACTION_NONE_2, 1 },
	{ PEEP_ACTION_NONE_2, 1 },
	{ PEEP_ACTION_NONE_2, 1 },
	{ PEEP_ACTION_NONE_2, 1 },
	{ PEEP_ACTION_NONE_2, 1 },
	{ PEEP_ACTION_NONE_2, 1 },
	{ PEEP_ACTION_NONE_2, 1 },
	{ PEEP_ACTION_NONE_2, 1 },
	{ PEEP_ACTION_NONE_2, 1 },
	{ PEEP_ACTION_NONE_2, 1 },
	{ PEEP_ACTION_NONE_2, 1 },
	{ PEEP_ACTION_NONE_2, 1 },
	{ PEEP_ACTION_NONE_2, 1 },
	{ PEEP_ACTION_NONE_2, 1 },
	{ PEEP_ACTION_NONE_2, 1 },
	{ PEEP_ACTION_NONE_2, 1 },
	{ PEEP_ACTION_NONE_2, 1 },
	{ PEEP_ACTION_NONE_2, 1 },
	{ PEEP_ACTION_NONE_2, 1 },
	{ PEEP_ACTION_NONE_2, 1 },
	{ PEEP_ACTION_NONE_2, 1 },
	{ PEEP_ACTION_NONE_2, 1 },
	{ PEEP_ACTION_NONE_2, 1 },
	{ PEEP_ACTION_NONE_2, 1 },
	{ PEEP_ACTION_NONE_2, 1 },
	{ PEEP_ACTION_NONE_2, 1 },
	{ PEEP_ACTION_NONE_2, 1 },
	{ PEEP_ACTION_NONE_2, 1 },
	{ PEEP_ACTION_NONE_2, 1 },
	{ PEEP_ACTION_NONE_2, 1 },
	{ PEEP_ACTION_NONE_2, 1 },
	{ PEEP_ACTION_NONE_2, 1 },
	{ PEEP_ACTION_NONE_2, 1 },
	{ PEEP_ACTION_NONE_2, 1 },
	{ PEEP_ACTION_NONE_2, 1 },
	{ PEEP_ACTION_NONE_2, 1 },
	{ PEEP_ACTION_NONE_2, 1 },
	{ PEEP_ACTION_NONE_2, 1 },
	{ PEEP_ACTION_NONE_2, 1 },
	{ PEEP_ACTION_NONE_2, 1 },
	{ PEEP_ACTION_NONE_2, 1 },
	{ PEEP_ACTION_NONE_2, 1 },
	{ PEEP_ACTION_NONE_2, 1 },
	{ PEEP_ACTION_NONE_2, 1 },
	{ PEEP_ACTION_NONE_2, 0 },
	{ PEEP_ACTION_SHAKE_HEAD, 0 },
	{ PEEP_ACTION_NONE_2, 0 },
	{ PEEP_ACTION_NONE_2, 0 },
	{ PEEP_ACTION_JOY, 0 },
	{ PEEP_ACTION_NONE_2, 1 },
};

static uint8 unk_981D8C[] = { 0, 6, 12 };
static uint8 unk_981D8F[] = {
	1, 3, 4, 5, 8, 9, 10, 13, 14, 15, 16, 17, 18, 19, 20,
	21, 22, 23, 24, 25, 26, 27, 28, 29, 30, 31, 32, 33,
	34, 35, 36, 0, 0
};

static const bool SpriteTypeToSlowWalkMap[] = {
	false, false, false, false, false, false, false, false,
	false, false, false, true,  false, false, true,  true,
	true,  true,  true,  false, true,  false, true,  true,
	true,  false, false, true,  true,  false, false, true,
	true,  true,  true,  true,  true,  true,  false, true,
	false, true,  true,  true,  true,  true,  true,  true,
};

// These arrays contain the base minimum and maximum nausea ratings for peeps, based on their nausea tolerance level.
static const ride_rating NauseaMinimumThresholds[] = {
	0, 0, 200, 400
};

static const ride_rating NauseaMaximumThresholds[] = {
	300, 600, 800, 1000
};

// Has to use signed types
static const rct_xy16 _97e1bc_21[64] = {
	{  56,   8 },
	{   8,   8 },
	{   8,  32 },
	{  32,  32 },
	{   8,   8 },
	{   8,   8 },
	{   8,  32 },
	{  32,  32 },
	{   8,  32 },
	{   8,  32 },
	{   8,  32 },
	{  32,  32 },
	{   8,  56 },
	{   8,  32 },
	{   8,  32 },
	{  32,  32 },
	{  56,  24 },
	{  32,  24 },
	{  32,  24 },
	{  32,   0 },
	{  56, -24 },
	{  56,  24 },
	{  32,  24 },
	{  32,   0 },
	{   8,  24 },
	{  32,  24 },
	{  32,  24 },
	{  32,   0 },
	{  32,  24 },
	{  32,  24 },
	{  32,  24 },
	{  32,   0 },
	{  24,   0 },
	{  24,   0 },
	{  24,   0 },
	{   0,   0 },
	{  24, -24 },
	{  24,   0 },
	{  24,   0 },
	{   0,   0 },
	{ -24, -24 },
	{  24, -24 },
	{  24,   0 },
	{   0,   0 },
	{  24,  24 },
	{  24,   0 },
	{  24,   0 },
	{   0,   0 },
	{  24,   8 },
	{   0,   8 },
	{   0,   8 },
	{   0,  32 },
	{   0,   8 },
	{   0,   8 },
	{   0,   8 },
	{   0,  32 },
	{ -24,   8 },
	{   0,   8 },
	{   0,   8 },
	{   0,  32 },
	{ -24,  56 },
	{ -24,   8 },
	{   0,   8 },
	{   0,  32 },
};

static const rct_xy16 * _97e1bc[91] = {
	NULL,
	NULL,
	NULL,
	NULL,
	NULL,
	NULL,
	NULL,
	NULL,
	NULL,
	NULL,
	NULL,
	NULL,
	NULL,
	NULL,
	NULL,
	NULL,
	NULL,
	NULL,
	NULL,
	NULL,
	NULL,
	_97e1bc_21, // RIDE_TYPE_SPIRAL_SLIDE
	NULL,
	NULL,
	NULL,
	NULL,
	NULL,
	NULL,
	NULL,
	NULL,
	NULL,
	NULL,
	NULL,
	NULL,
	NULL,
	NULL,
	NULL,
	NULL,
	NULL,
	NULL,
	NULL,
	NULL,
	NULL,
	NULL,
	NULL,
	NULL,
	NULL,
	NULL,
	NULL,
	NULL,
	NULL,
	NULL,
	NULL,
	NULL,
	NULL,
	NULL,
	NULL,
	NULL,
	NULL,
	NULL,
	NULL,
	NULL,
	NULL,
	NULL,
	NULL,
	NULL,
	NULL,
	NULL,
	NULL,
	NULL,
	NULL,
	NULL,
	NULL,
	NULL,
	NULL,
	NULL,
	NULL,
	NULL,
	NULL,
	NULL,
	NULL,
	NULL,
	NULL,
	NULL,
	NULL,
	NULL,
	NULL,
	NULL,
	NULL,
	NULL,
	NULL,
};

int peep_get_staff_count()
{
	uint16 spriteIndex;
	rct_peep *peep;
	int count = 0;

	FOR_ALL_STAFF(spriteIndex, peep)
		count++;

	return count;
}

/**
 *
 *  rct2: 0x0068F0A9
 */
void peep_update_all()
{
	int i;
	uint16 spriteIndex;
	rct_peep* peep;

	if (gScreenFlags & 0x0E)
		return;

	spriteIndex = gSpriteListHead[SPRITE_LIST_PEEP];
	i = 0;
	while (spriteIndex != SPRITE_INDEX_NULL) {
		peep = &(get_sprite(spriteIndex)->peep);
		spriteIndex = peep->next;

		if ((i & 0x7F) != (gCurrentTicks & 0x7F)) {
			peep_update(peep);
		} else {
			sub_68F41A(peep, i);
			if (peep->linked_list_type_offset == SPRITE_LIST_PEEP * 2) {
				peep_update(peep);
			}
		}

		i++;
	}
}

/**
 *
 *  rct2: 0x0069BC9A
 */
static uint8 peep_assess_surroundings(sint16 center_x, sint16 center_y, sint16 center_z){
	if ((map_element_height(center_x, center_y) & 0xFFFF) > center_z)
		return PEEP_THOUGHT_TYPE_NONE;

	uint16 num_scenery = 0;
	uint16 num_fountains = 0;
	uint16 nearby_music = 0;
	uint16 num_rubbish = 0;

	sint16 initial_x = max(center_x - 160, 0);
	sint16 initial_y = max(center_y - 160, 0);
	sint16 final_x = min(center_x + 160, 8192);
	sint16 final_y = min(center_y + 160, 8192);

	for (sint16 x = initial_x; x < final_x; x += 32){
		for (sint16 y = initial_y; y < final_y; y += 32){
			rct_map_element* mapElement = map_get_first_element_at(x / 32, y / 32);

			do{
				rct_ride* ride;
				rct_scenery_entry* scenery;

				switch (map_element_get_type(mapElement)){
				case MAP_ELEMENT_TYPE_PATH:
					if (!footpath_element_has_path_scenery(mapElement))
						break;

					scenery = get_footpath_item_entry(footpath_element_get_path_scenery_index(mapElement));
					if (scenery == NULL) {
						return PEEP_THOUGHT_TYPE_NONE;
					}
					if (footpath_element_path_scenery_is_ghost(mapElement))
						break;

					if (scenery->path_bit.flags &
						(PATH_BIT_FLAG_JUMPING_FOUNTAIN_WATER |
						PATH_BIT_FLAG_JUMPING_FOUNTAIN_SNOW)){
						num_fountains++;
						break;
					}
					if (mapElement->flags & MAP_ELEMENT_FLAG_BROKEN){
						num_rubbish++;
					}
					break;
				case MAP_ELEMENT_TYPE_SCENERY_MULTIPLE:
				case MAP_ELEMENT_TYPE_SCENERY:
					num_scenery++;
					break;
				case MAP_ELEMENT_TYPE_TRACK:
					ride = get_ride(mapElement->properties.track.ride_index);
					if (ride->lifecycle_flags & RIDE_LIFECYCLE_MUSIC &&
						ride->status != RIDE_STATUS_CLOSED &&
						!(ride->lifecycle_flags & (RIDE_LIFECYCLE_BROKEN_DOWN | RIDE_LIFECYCLE_CRASHED))){

						if (ride->type == RIDE_TYPE_MERRY_GO_ROUND){
							nearby_music |= 1;
							break;
						}

						if (ride->music == MUSIC_STYLE_ORGAN){
							nearby_music |= 1;
							break;
						}

						if (ride->type == RIDE_TYPE_DODGEMS){
							// Dodgems drown out music?
							nearby_music |= 2;
						}
					}
					break;
				}
			} while (!map_element_is_last_for_tile(mapElement++));
		}
	}

	rct_litter* litter;
	for (uint16 sprite_idx = gSpriteListHead[SPRITE_LIST_LITTER]; sprite_idx != SPRITE_INDEX_NULL; sprite_idx = litter->next) {
		litter = &(get_sprite(sprite_idx)->litter);

		sint16 dist_x = abs(litter->x - center_x);
		sint16 dist_y = abs(litter->y - center_y);
		if (max(dist_x, dist_y) <= 160) {
			num_rubbish++;
		}
	}

	if (num_fountains >= 5 && num_rubbish < 20)
		return PEEP_THOUGHT_TYPE_FOUNTAINS;

	if (num_scenery >= 40 && num_rubbish < 8)
		return PEEP_THOUGHT_TYPE_SCENERY;

	if (nearby_music == 1 && num_rubbish < 20)
		return PEEP_THOUGHT_TYPE_MUSIC;

	if (num_rubbish < 2 && !gCheatsDisableLittering)
		// if disable littering cheat is enabled, peeps will not have the "clean and tidy park" thought
		return PEEP_THOUGHT_TYPE_VERY_CLEAN;

	return PEEP_THOUGHT_TYPE_NONE;
}

/**
 *
 *  rct2: 0x0068F9A9
 */
static void peep_update_hunger(rct_peep *peep){
	if (peep->hunger >= 3){
		peep->hunger -= 2;
		peep->energy_growth_rate = min(peep->energy_growth_rate + 2, 255);
		peep->bathroom = min(peep->bathroom + 1, 255);
	}
}

/**
 *
 *  rct2: 0x0068F93E
 */
static void peep_leave_park(rct_peep* peep){
	peep->guest_heading_to_ride_id = 0xFF;
	if (peep->peep_flags & PEEP_FLAGS_LEAVING_PARK){
		if (peep->peep_is_lost_countdown < 60){
			return;
		}
	}
	else{
		peep->peep_is_lost_countdown = 254;
		peep->peep_flags |= PEEP_FLAGS_LEAVING_PARK;
		peep->peep_flags &= ~PEEP_FLAGS_PARK_ENTRANCE_CHOSEN;
	}

	peep_insert_new_thought(peep, PEEP_THOUGHT_TYPE_GO_HOME, 0xFF);

	rct_window* w = window_find_by_number(WC_PEEP, peep->sprite_index);
	if (w != NULL) window_event_invalidate_call(w);
	window_invalidate_by_number(WC_PEEP, peep->sprite_index);
}

/**
 * Main purpose is to decide when peeps leave the park due to
 * low happiness, low energy and (if appropriate) low money.
 *
 *  rct2: 0x0068F8CD
 */
static void sub_68F8CD(rct_peep *peep)
{
	if (peep->energy_growth_rate >= 33) {
		peep->energy_growth_rate -= 2;
	}

	if (gClimateCurrentTemperature >= 21 && peep->thirst >= 5) {
		peep->thirst--;
	}

	if (peep->outside_of_park != 0) {
		return;
	}

	/* Peeps that are happy enough, have enough energy and
	 * (if appropriate) have enough money will always stay
	 * in the park. */
	if (!(peep->peep_flags & PEEP_FLAGS_LEAVING_PARK)){
		if (gParkFlags & PARK_FLAGS_NO_MONEY) {
			if (peep->energy >= 70 && peep->happiness >= 60) {
				return;
			}
		} else {
			if (
				peep->energy >= 55 &&
				peep->happiness >= 45 &&
				peep->cash_in_pocket >= MONEY(5, 00)
			) {
				return;
			}
		}
	}

	// Approx 95% chance of staying in the park
	if ((scenario_rand() & 0xFFFF) > 3276) {
		return;
	}

	// In the remaining 5% chance the peep leaves the park.
	peep_leave_park(peep);
}

/** rct2: 0x009822F4, 0x00982310 */
static const uint8 byte_9822F4[] = {
	0,		// SHOP_ITEM_BALLOON
	0,		// SHOP_ITEM_TOY
	0,		// SHOP_ITEM_MAP
	0,		// SHOP_ITEM_PHOTO
	0,		// SHOP_ITEM_UMBRELLA
	100,	// SHOP_ITEM_DRINK
	150,	// SHOP_ITEM_BURGER
	120,	// SHOP_ITEM_FRIES
	60,		// SHOP_ITEM_ICE_CREAM
	50,		// SHOP_ITEM_COTTON_CANDY
	0,		// SHOP_ITEM_EMPTY_CAN
	0,		// SHOP_ITEM_RUBBISH
	0,		// SHOP_ITEM_EMPTY_BURGER_BOX
	150,	// SHOP_ITEM_PIZZA
	0,		// SHOP_ITEM_VOUCHER
	75,		// SHOP_ITEM_POPCORN
	133,	// SHOP_ITEM_HOT_DOG
	110,	// SHOP_ITEM_TENTACLE
	0,		// SHOP_ITEM_HAT
	50,		// SHOP_ITEM_CANDY_APPLE
	0,		// SHOP_ITEM_TSHIRT
	80,		// SHOP_ITEM_DONUT
	90,		// SHOP_ITEM_COFFEE
	0,		// SHOP_ITEM_EMPTY_CUP
	170,	// SHOP_ITEM_CHICKEN
	115,	// SHOP_ITEM_LEMONADE
	0,		// SHOP_ITEM_EMPTY_BOX
	0,		// SHOP_ITEM_EMPTY_BOTTLE
	0xFF,
	0xFF,
	0xFF,
	0xFF,
	0,		// SHOP_ITEM_PHOTO2
	0,		// SHOP_ITEM_PHOTO3
	0,		// SHOP_ITEM_PHOTO4
	70,		// SHOP_ITEM_PRETZEL
	85,		// SHOP_ITEM_CHOCOLATE
	95,		// SHOP_ITEM_ICED_TEA
	90,		// SHOP_ITEM_FUNNEL_CAKE
	0,		// SHOP_ITEM_SUNGLASSES
	130,	// SHOP_ITEM_BEEF_NOODLES
	120,	// SHOP_ITEM_FRIED_RICE_NOODLES
	100,	// SHOP_ITEM_WONTON_SOUP
	110,	// SHOP_ITEM_MEATBALL_SOUP
	110,	// SHOP_ITEM_FRUIT_JUICE
	90,		// SHOP_ITEM_SOYBEAN_MILK
	100,	// SHOP_ITEM_SU_JONGKWA
	130,	// SHOP_ITEM_SUB_SANDWICH
	75,		// SHOP_ITEM_COOKIE
	0,		// SHOP_ITEM_EMPTY_BOWL_RED
	0,		// SHOP_ITEM_EMPTY_DRINK_CARTON
	0,		// SHOP_ITEM_EMPTY_JUICE_CUP
	115,	// SHOP_ITEM_ROAST_SAUSAGE
	0		// SHOP_ITEM_EMPTY_BOWL_BLUE
};

/** rct2: 009823AC */
static const uint8 crowded_thoughts[] = {
	PEEP_THOUGHT_TYPE_LOST,
	PEEP_THOUGHT_TYPE_TIRED,
	PEEP_THOUGHT_TYPE_BAD_LITTER,
	PEEP_THOUGHT_TYPE_HUNGRY,
	PEEP_THOUGHT_TYPE_THIRSTY,
	PEEP_THOUGHT_TYPE_VERY_CLEAN,
	PEEP_THOUGHT_TYPE_CROWDED,
	PEEP_THOUGHT_TYPE_SCENERY,
	PEEP_THOUGHT_TYPE_VERY_CLEAN,
	PEEP_THOUGHT_TYPE_MUSIC,
	PEEP_THOUGHT_TYPE_WATCHED,
	PEEP_THOUGHT_TYPE_NOT_HUNGRY,
	PEEP_THOUGHT_TYPE_NOT_THIRSTY,
	PEEP_THOUGHT_TYPE_BATHROOM,
	PEEP_THOUGHT_TYPE_NONE,
	PEEP_THOUGHT_TYPE_NONE,
};

/** rct2: 0x00982326 */
static const uint8 peep_item_containers[] = {
	0xFF,							// PEEP_ITEM_BALLOON
	0xFF,							// PEEP_ITEM_TOY
	0xFF,							// PEEP_ITEM_MAP
	0xFF,							// PEEP_ITEM_PHOTO
	0xFF,							// PEEP_ITEM_UMBRELLA
	SHOP_ITEM_EMPTY_CAN,			// PEEP_ITEM_DRINK
	SHOP_ITEM_EMPTY_BURGER_BOX,		// PEEP_ITEM_BURGER
	SHOP_ITEM_RUBBISH,				// PEEP_ITEM_FRIES
	0xFF,							// PEEP_ITEM_ICE_CREAM
	0xFF,							// PEEP_ITEM_COTTON_CANDY
	0xFF,							// PEEP_ITEM_EMPTY_CAN
	0xFF,							// PEEP_ITEM_RUBBISH
	0xFF,							// PEEP_ITEM_EMPTY_BURGER_BOX
	SHOP_ITEM_RUBBISH,				// PEEP_ITEM_PIZZA
	0xFF,							// PEEP_ITEM_VOUCHER
	SHOP_ITEM_RUBBISH,				// PEEP_ITEM_POPCORN
	0xFF,							// PEEP_ITEM_HOT_DOG
	0xFF,							// PEEP_ITEM_TENTACLE
	0xFF,							// PEEP_ITEM_HAT
	0xFF,							// PEEP_ITEM_CANDY_APPLE
	0xFF,							// PEEP_ITEM_TSHIRT
	0xFF,							// PEEP_ITEM_DONUT
	SHOP_ITEM_EMPTY_CUP,			// PEEP_ITEM_COFFEE
	0xFF,							// PEEP_ITEM_EMPTY_CUP
	SHOP_ITEM_EMPTY_BOX,			// PEEP_ITEM_CHICKEN
	SHOP_ITEM_EMPTY_BOTTLE,			// PEEP_ITEM_LEMONADE
	0xFF,							// PEEP_ITEM_EMPTY_BOX
	0xFF,							// PEEP_ITEM_EMPTY_BOTTLE
};

/** rct2: 0x00982342 */
static const uint8 peep_extra_item_containers[] = {
	0xFF,							// PEEP_ITEM_PHOTO2
	0xFF,							// PEEP_ITEM_PHOTO3
	0xFF,							// PEEP_ITEM_PHOTO4
	0xFF,							// PEEP_ITEM_PRETZEL
	SHOP_ITEM_EMPTY_CUP,			// PEEP_ITEM_CHOCOLATE
	SHOP_ITEM_EMPTY_CUP,			// PEEP_ITEM_ICED_TEA
	0xFF,							// PEEP_ITEM_FUNNEL_CAKE
	0xFF,							// PEEP_ITEM_SUNGLASSES
	SHOP_ITEM_EMPTY_BOWL_BLUE,		// PEEP_ITEM_BEEF_NOODLES
	SHOP_ITEM_EMPTY_BOWL_BLUE,		// PEEP_ITEM_FRIED_RICE_NOODLES
	SHOP_ITEM_EMPTY_BOWL_RED,		// PEEP_ITEM_WONTON_SOUP
	SHOP_ITEM_EMPTY_BOWL_RED,		// PEEP_ITEM_MEATBALL_SOUP
	SHOP_ITEM_EMPTY_JUICE_CUP,		// PEEP_ITEM_FRUIT_JUICE
	SHOP_ITEM_EMPTY_DRINK_CARTON,	// PEEP_ITEM_SOYBEAN_MILK
	SHOP_ITEM_EMPTY_DRINK_CARTON,	// PEEP_ITEM_SU_JONGKWA
	0xFF,							// PEEP_ITEM_SUB_SANDWICH
	0xFF,							// PEEP_ITEM_COOKIE
	0xFF,							// PEEP_ITEM_EMPTY_BOWL_RED
	0xFF,							// PEEP_ITEM_EMPTY_DRINK_CARTON
	0xFF,							// PEEP_ITEM_EMPTY_JUICE_CUP
	0xFF,							// PEEP_ITEM_ROAST_SAUSAGE
	0xFF,							// PEEP_ITEM_EMPTY_BOWL_BLUE
};

/**
 *
 *  rct2: 0x0068F41A
 */
static void sub_68F41A(rct_peep *peep, int index)
{
	if (peep->type == PEEP_TYPE_STAFF){
		if (peep->staff_type != STAFF_TYPE_SECURITY)
			return;

		uint8 sprite_type = PEEP_SPRITE_TYPE_SECURITY_ALT;
		if (peep->state != PEEP_STATE_PATROLLING)
			sprite_type = PEEP_SPRITE_TYPE_SECURITY;

		if (peep->sprite_type == sprite_type)
			return;

		peep->sprite_type = sprite_type;
		peep->action_sprite_image_offset = 0;
		peep->no_action_frame_no = 0;
		if (peep->action < PEEP_ACTION_NONE_1)
			peep->action = PEEP_ACTION_NONE_2;

		peep->peep_flags &= ~PEEP_FLAGS_SLOW_WALK;
		if (SpriteTypeToSlowWalkMap[sprite_type]) {
			peep->peep_flags |= PEEP_FLAGS_SLOW_WALK;
		}

		peep->action_sprite_type = 0xFF;
		sub_693B58(peep);
		return;
	}

	if ((index & 0x1FF) == (gCurrentTicks & 0x1FF)){
		/* Effect of masking with 0x1FF here vs mask 0x7F,
		 * which is the condition for calling this function, is
		 * to reduce how often the content in this conditional
		 * is executed to once every four calls. */
		if (peep->peep_flags & PEEP_FLAGS_CROWDED){
			uint8 thought_type = crowded_thoughts[scenario_rand() & 0xF];
			if (thought_type != PEEP_THOUGHT_TYPE_NONE){
				peep_insert_new_thought(peep, thought_type, 0xFF);
			}
		}

		if (peep->peep_flags & PEEP_FLAGS_EXPLODE && peep->x != (sint16)0x8000){
			audio_play_sound_at_location(SOUND_CRASH, peep->x, peep->y, peep->z);

			sprite_misc_explosion_cloud_create(peep->x, peep->y, peep->z + 16);
			sprite_misc_explosion_flare_create(peep->x, peep->y, peep->z + 16);

			peep_remove(peep);
			return;
		}

		if (peep->peep_flags & PEEP_FLAGS_HUNGER){
			if (peep->hunger >= 15)peep->hunger -= 15;
		}

		if (peep->peep_flags & PEEP_FLAGS_BATHROOM){
			if (peep->bathroom <= 180)peep->bathroom += 50;
		}

		if (peep->peep_flags & PEEP_FLAGS_HAPPINESS){
			peep->happiness_growth_rate = 5;
		}

		if (peep->peep_flags & PEEP_FLAGS_NAUSEA){
			peep->nausea_growth_rate = 200;
			if (peep->nausea <= 130)peep->nausea = 130;
		}

		if (peep->angriness != 0)
			peep->angriness--;

		if (peep->state == PEEP_STATE_WALKING || peep->state == PEEP_STATE_SITTING){
			peep->var_F2++;
			if (peep->var_F2 >= 18){
				peep->var_F2 = 0;
				if (peep->x != (sint16)0x8000){

					uint8 thought_type = peep_assess_surroundings(peep->x & 0xFFE0, peep->y & 0xFFE0, peep->z);

					if (thought_type != PEEP_THOUGHT_TYPE_NONE) {
						peep_insert_new_thought(peep, thought_type, 0xFF);
						peep->happiness_growth_rate = min(255, peep->happiness_growth_rate + 45);
					}
				}
			}
		}

		peep_update_sprite_type(peep);

		if (peep->state == PEEP_STATE_ON_RIDE || peep->state == PEEP_STATE_ENTERING_RIDE){
			peep->time_on_ride = min(255, peep->time_on_ride + 1);

			if (peep->peep_flags & PEEP_FLAGS_WOW){
				peep_insert_new_thought(peep, PEEP_THOUGHT_TYPE_WOW2, 0xFF);
			}

			if (peep->time_on_ride > 15){
				peep->happiness_growth_rate = min(0, peep->happiness_growth_rate - 5);

				if (peep->time_on_ride > 22){
					rct_ride* ride = get_ride(peep->current_ride);

					uint8 thought_type = ride_type_has_flag(ride->type, RIDE_TYPE_FLAG_IN_RIDE) ?
						PEEP_THOUGHT_TYPE_GET_OUT :
						PEEP_THOUGHT_TYPE_GET_OFF;

					peep_insert_new_thought(peep, thought_type, peep->current_ride);
				}
			}
		}

		if (peep->state == PEEP_STATE_WALKING &&
			peep->outside_of_park == 0 &&
			!(peep->peep_flags & PEEP_FLAGS_LEAVING_PARK) &&
			peep->no_of_rides == 0 &&
			peep->guest_heading_to_ride_id == 0xFF){

			uint32 time_duration = gScenarioTicks - peep->time_in_park;
			time_duration /= 2048;

			if (time_duration >= 5){
				peep_pick_ride_to_go_on(peep);

				if (peep->guest_heading_to_ride_id == 0xFF){
					peep->happiness_growth_rate = max(peep->happiness_growth_rate - 128, 0);
					peep_leave_park(peep);
					peep_update_hunger(peep);
					goto loc_68F9F3;
				}
			}
		}

		if ((scenario_rand() & 0xFFFF) <= ((peep->item_standard_flags & PEEP_ITEM_MAP) ? 8192U : 2184U)){
			peep_pick_ride_to_go_on(peep);
		}

		if ((index & 0x3FF) == (gCurrentTicks & 0x3FF)){
			/* Effect of masking with 0x3FF here vs mask 0x1FF,
			 * which is used in the encompassing conditional, is
			 * to reduce how often the content in this conditional
			 * is executed to once every second time the encompassing
			 * conditional executes. */

			if (peep->outside_of_park == 0 &&
				(peep->state == PEEP_STATE_WALKING || peep->state == PEEP_STATE_SITTING)){

				uint8 num_thoughts = 0;
				uint8 possible_thoughts[5] = { 0 };

				if (peep->peep_flags & PEEP_FLAGS_LEAVING_PARK){
					possible_thoughts[num_thoughts++] = PEEP_THOUGHT_TYPE_GO_HOME;
				}
				else{
					if (peep->energy <= 70 &&
						peep->happiness < 128){
						possible_thoughts[num_thoughts++] = PEEP_THOUGHT_TYPE_TIRED;
					}

					if (peep->hunger <= 10 &&
						!peep_has_food(peep)){
						possible_thoughts[num_thoughts++] = PEEP_THOUGHT_TYPE_HUNGRY;
					}

					if (peep->thirst <= 25 &&
						!peep_has_food(peep)){
						possible_thoughts[num_thoughts++] = PEEP_THOUGHT_TYPE_THIRSTY;
					}

					if (peep->bathroom >= 160){
						possible_thoughts[num_thoughts++] = PEEP_THOUGHT_TYPE_BATHROOM;
					}

					if (!(gParkFlags & PARK_FLAGS_NO_MONEY) &&
						peep->cash_in_pocket <= MONEY(9, 00) &&
						peep->happiness >= 105 &&
						peep->energy >= 70){
						/* The energy check was originally a second check on happiness.
						 * This was superfluous so should probably check something else.
						 * Guessed that this should really be checking energy, since
						 * the addresses for happiness and energy are quite close,
						 * 70 is also the threshold for tired thoughts (see above) and
						 * it makes sense that a tired peep might not think about getting
						 * more money. */
						possible_thoughts[num_thoughts++] = PEEP_THOUGHT_TYPE_RUNNING_OUT;
					}
				}

				if (num_thoughts != 0){
					uint8 chosen_thought = possible_thoughts[scenario_rand() % num_thoughts];

					peep_insert_new_thought(peep, chosen_thought, 0xFF);

					switch (chosen_thought){
					case PEEP_THOUGHT_TYPE_HUNGRY:
						peep_head_for_nearest_ride_with_flags(peep, RIDE_TYPE_FLAG_SELLS_FOOD);
						break;
					case PEEP_THOUGHT_TYPE_THIRSTY:
						peep_head_for_nearest_ride_with_flags(peep, RIDE_TYPE_FLAG_SELLS_DRINKS);
						break;
					case PEEP_THOUGHT_TYPE_BATHROOM:
						peep_head_for_nearest_ride_with_flags(peep, RIDE_TYPE_FLAG_IS_BATHROOM);
						break;
					case PEEP_THOUGHT_TYPE_RUNNING_OUT:
						peep_head_for_nearest_ride_type(peep, RIDE_TYPE_CASH_MACHINE);
						break;
					}
				}
			}
		}
		else{
			/* This branch of the conditional is executed on the
			 * remaining times the encompassing conditional is
			 * executed (which is also every second time, but
			 * the alternate time to the true branch). */
			if (peep->nausea >= 140){
				uint8 thought_type = PEEP_THOUGHT_TYPE_SICK;
				if (peep->nausea >= 200){
					thought_type = PEEP_THOUGHT_TYPE_VERY_SICK;
					peep_head_for_nearest_ride_type(peep, RIDE_TYPE_FIRST_AID);
				}
				peep_insert_new_thought(peep, thought_type, 0xFF);
			}
		}


		switch (peep->state){
		case PEEP_STATE_WALKING:
		case PEEP_STATE_LEAVING_PARK:
		case PEEP_STATE_ENTERING_PARK:
			sub_68F8CD(peep);
			peep_update_hunger(peep);
			break;

		case PEEP_STATE_SITTING:
			if (peep->energy_growth_rate <= 135)
				peep->energy_growth_rate += 5;

			if (peep->thirst >= 5){
				peep->thirst -= 4;
				peep->bathroom = min(255, peep->bathroom + 3);
			}

			if (peep->nausea_growth_rate >= 50)
				peep->nausea_growth_rate -= 6;

			// In the original this branched differently
			// but it would mean setting the peep happiness from
			// a thought type entry which i think is incorrect.
			peep_update_hunger(peep);
			break;

		case PEEP_STATE_QUEUING:
			if (peep->time_in_queue >= 2000){
				/* Peep happiness is affected once the peep has been waiting
				 * too long in a queue. */
				rct_map_element* mapElement = map_get_first_element_at(peep->next_x / 32, peep->next_y / 32);
				uint8 found = 0;
				do {
					if (map_element_get_type(mapElement) != MAP_ELEMENT_TYPE_PATH)
						continue;
					if (mapElement->base_height != peep->next_z)
						continue;

					// Check if the footpath has a queue line TV monitor on it
					if (footpath_element_has_path_scenery(mapElement) && footpath_element_path_scenery_is_ghost(mapElement)){
						uint8 pathSceneryIndex = footpath_element_get_path_scenery_index(mapElement);
						rct_scenery_entry *sceneryEntry = get_footpath_item_entry(pathSceneryIndex);
						if (sceneryEntry->path_bit.flags & PATH_BIT_FLAG_IS_QUEUE_SCREEN){
							found = 1;
						}
					}
					break;
				} while (!map_element_is_last_for_tile(mapElement++));

				if (found){
					/* Queue line TV monitors make the peeps waiting in the queue
					 * slowly happier, up to a certain level. */
					/* Why don't queue line TV monitors start affecting the peeps
					 * as soon as they join the queue?? */
					if (peep->happiness_growth_rate < 90)
						peep->happiness_growth_rate = 90;

					if (peep->happiness_growth_rate < 165)
						peep->happiness_growth_rate += 2;
				}
				else{
					/* Without a queue line TV monitor peeps waiting too long
					 * in a queue get less happy. */
					peep->happiness_growth_rate = max(peep->happiness_growth_rate - 4, 0);
				}
			}
			peep_update_hunger(peep);
			break;
		case PEEP_STATE_ENTERING_RIDE:
			if (peep->sub_state == 17 ||
				peep->sub_state == 15){
				sub_68F8CD(peep);
			}
			peep_update_hunger(peep);
			break;
		}

	loc_68F9F3:
		// Idle peep happiness tends towards 127 (50%).
		if (peep->happiness_growth_rate >= 128)
			peep->happiness_growth_rate--;
		else
			peep->happiness_growth_rate++;

		peep->nausea_growth_rate = max(peep->nausea_growth_rate - 2, 0);

		if (peep->energy <= 50){
			peep->energy = max(peep->energy - 2, 0);
		}

		if (peep->hunger < 10){
			peep->hunger = max(peep->hunger - 1, 0);
		}

		if (peep->thirst < 10){
			peep->thirst = max(peep->thirst - 1, 0);
		}

		if (peep->bathroom >= 195){
			peep->bathroom--;
		}

		if (peep->state == PEEP_STATE_WALKING &&
			peep->nausea_growth_rate >= 128){

			if ((scenario_rand() & 0xFF) <= (uint8)((peep->nausea - 128) / 2)){
				if (peep->action >= PEEP_ACTION_NONE_1){
					peep->action = PEEP_ACTION_THROW_UP;
					peep->action_frame = 0;
					peep->action_sprite_image_offset = 0;
					sub_693B58(peep);
					invalidate_sprite_2((rct_sprite*)peep);
				}
			}
		}
	}

	// Remaining content is executed every call.

	// 68FA89
	if (peep->var_42 == 0 &&
		peep_has_food(peep)){
		peep->var_42 += 3;
	}

	if (peep->var_42 != 0 &&
		peep->state != PEEP_STATE_ON_RIDE){

		peep->var_42 = max(peep->var_42 - 3, 0);

		if (peep_has_drink(peep)){
			peep->thirst = min(peep->thirst + 7, 255);
		}
		else{
			peep->hunger = min(peep->hunger + 7, 255);
			peep->thirst = max(peep->thirst - 3, 0);
			peep->bathroom = min(peep->bathroom + 2, 255);
		}

		if (peep->var_42 == 0){
			int chosen_food = bitscanforward(peep_has_food_standard_flag(peep));
			if (chosen_food != -1){
				peep->item_standard_flags &= ~(1 << chosen_food);

				uint8 discard_container = peep_item_containers[chosen_food];
				if (discard_container != 0xFF){
					peep->item_standard_flags |= (1 << discard_container);
				}

				peep->window_invalidate_flags |= PEEP_INVALIDATE_PEEP_INVENTORY;
				peep_update_sprite_type(peep);
			}
			else{
				chosen_food = bitscanforward(peep_has_food_extra_flag(peep));
				if (chosen_food != -1){
					peep->item_extra_flags &= ~(1 << chosen_food);
					uint8 discard_container = peep_extra_item_containers[chosen_food];
					if (discard_container != 0xFF){
						if (discard_container >= 32)
							peep->item_extra_flags |= (1 << (discard_container - 32));
						else
							peep->item_standard_flags |= (1 << discard_container);
					}

					peep->window_invalidate_flags |= PEEP_INVALIDATE_PEEP_INVENTORY;
					peep_update_sprite_type(peep);
				}
			}
		}
	}

	uint8 energy = peep->energy;
	uint8 energy_growth = peep->energy_growth_rate;
	if (energy >= energy_growth){
		energy -= 2;
		if (energy < energy_growth)
			energy = energy_growth;
	}
	else{
		energy = min(255, energy + 4);
		if (energy > energy_growth)
			energy = energy_growth;
	}

	if (energy < 32)
		energy = 32;

	/* This suggests 100% energy is 128. */
	if (energy > 128)
		energy = 128;

	if (energy != peep->energy){
		peep->energy = energy;
		peep->window_invalidate_flags |= PEEP_INVALIDATE_PEEP_2;
	}

	uint8 happiness = peep->happiness;
	uint8 happiness_growth = peep->happiness_growth_rate;
	if (happiness >= happiness_growth){
		happiness = max(happiness - 4, 0);
		if (happiness < happiness_growth)
			happiness = happiness_growth;
	}
	else{
		happiness = min(255, happiness + 4);
		if (happiness > happiness_growth)
			happiness = happiness_growth;
	}

	if (happiness != peep->happiness){
		peep->happiness = happiness;
		peep->window_invalidate_flags |= PEEP_INVALIDATE_PEEP_2;
	}

	uint8 nausea = peep->nausea;
	uint8 nausea_growth = peep->nausea_growth_rate;
	if (nausea >= nausea_growth){
		nausea = max(nausea - 4, 0);
		if (nausea < nausea_growth)
			nausea = nausea_growth;
	}
	else{
		nausea = min(255, nausea + 4);
		if (nausea > nausea_growth)
			nausea = nausea_growth;
	}

	if (nausea != peep->nausea){
		peep->nausea = nausea;
		peep->window_invalidate_flags |= PEEP_INVALIDATE_PEEP_2;
	}
}

/*
 * rct2: 0x68F3AE
 * Set peep state to falling if path below has gone missing, return 1 if current path is valid, 0 if peep starts falling
 */
static int checkForPath(rct_peep *peep){
	peep->var_C4++;
	if ((peep->var_C4 & 0xF) != (peep->sprite_index & 0xF)){
		// This condition makes the check happen less often so the peeps hover for a short,
		// random time when a path below them has been deleted
		return 1;
	}

	rct_map_element* map_element = map_get_first_element_at(peep->next_x / 32, peep->next_y / 32);

	uint8 map_type = MAP_ELEMENT_TYPE_PATH;
	if (peep->next_var_29 & ((1 << 4) | (1 << 3))){
		map_type = MAP_ELEMENT_TYPE_SURFACE;
	}

	int z = peep->next_z;

	do {
		if (map_element_get_type(map_element) == map_type){
			if (z == map_element->base_height) {
				// Found a suitable path
				return 1;
			}
		}
	} while (!map_element_is_last_for_tile(map_element++));

	// Found no suitable path
	peep_decrement_num_riders(peep);
	peep->state = PEEP_STATE_FALLING;
	peep_window_state_update(peep);
	return 0;
}

void sub_693B58(rct_peep* peep){
	uint8 action_sprite_type;
	if (peep->sprite_type >= countof(g_sprite_entries)) {
		return;
	}
	if (peep->action >= PEEP_ACTION_NONE_1){ // PEEP_ACTION_NONE_1 or PEEP_ACTION_NONE_2
		action_sprite_type = unk_981D8C[peep->special_sprite];
	} else {
		action_sprite_type = unk_981D8F[peep->action];
	}
	if (action_sprite_type == peep->action_sprite_type)return;

	invalidate_sprite_2((rct_sprite*)peep);
	peep->action_sprite_type = action_sprite_type;

	const rct_sprite_bounds* spriteBounds = g_sprite_entries[peep->sprite_type].sprite_bounds;
	peep->sprite_width = spriteBounds[action_sprite_type].sprite_width;
	peep->sprite_height_negative =  spriteBounds[action_sprite_type].sprite_height_negative;
	peep->sprite_height_positive =  spriteBounds[action_sprite_type].sprite_height_positive;
	// This is pointless as nothing will have changed.
	invalidate_sprite_2((rct_sprite*)peep);
}

/* 0x00693BE5 */
void sub_693BE5(rct_peep* peep, uint8 al){
	if (al == peep->special_sprite)return;

	peep->special_sprite = al;

	// If NONE_1 or NONE_2
	if (peep->action >= PEEP_ACTION_NONE_1){
		peep->action_sprite_image_offset = 0;
	}
	sub_693B58(peep);
}

/**
*
*  rct2: 0x0069A512
*/
void remove_peep_from_ride(rct_peep* peep)
{
	if (peep->state == PEEP_STATE_QUEUING) {
		remove_peep_from_queue(peep);
	}
	peep_decrement_num_riders(peep);
	peep->state = PEEP_STATE_1;
	peep_window_state_update(peep);
	sub_693BE5(peep, 0);
}

static void peep_state_reset(rct_peep* peep){
	peep_decrement_num_riders(peep);
	peep->state = PEEP_STATE_1;
	peep_window_state_update(peep);

	sub_693BE5(peep, 0);
}

/**
 *
 *  rct2: 0x69C308
 * Check if lost.
 */
static void peep_check_if_lost(rct_peep* peep){
	if (!(peep->peep_flags & PEEP_FLAGS_LOST)){
		if (gRideCount < 2) return;
		peep->peep_flags ^= PEEP_FLAGS_21;

		if (!(peep->peep_flags & PEEP_FLAGS_21)) return;

		peep->var_F4++;
		if (peep->var_F4 != 254)return;
		peep->var_F4 = 230;
	}
	peep_insert_new_thought(peep, PEEP_THOUGHT_TYPE_LOST, 0xFF);

	peep->happiness_growth_rate = max(peep->happiness_growth_rate - 30, 0);
}

/**
 *
 *  rct2: 0x69C26B
* Check if cant find ride.
*/
static void peep_check_cant_find_ride(rct_peep* peep){
	if (peep->guest_heading_to_ride_id == 0xFF)
		return;

	// Peeps will think "I can't find ride X" twice before giving up completely.
	if (peep->peep_is_lost_countdown == 30 || peep->peep_is_lost_countdown == 60) {
		peep_insert_new_thought(peep, PEEP_THOUGHT_TYPE_CANT_FIND, peep->guest_heading_to_ride_id);
		peep->happiness_growth_rate = max(peep->happiness_growth_rate - 30, 0);
	}

	peep->peep_is_lost_countdown--;
	if (peep->peep_is_lost_countdown != 0)
		return;

	peep->guest_heading_to_ride_id = 0xFF;
	rct_window* w = window_find_by_number(WC_PEEP, peep->sprite_index);

	if (w){
		window_event_invalidate_call(w);
	}

	window_invalidate_by_number(WC_PEEP, peep->sprite_index);
}

/**
 *
 *  rct2: 0x69C2D0
* Check if cant find exit.
*/
static void peep_check_cant_find_exit(rct_peep* peep){
	if (!(peep->peep_flags & PEEP_FLAGS_LEAVING_PARK))
		return;

	// Peeps who can't find the park exit will continue to get less happy until they find it.
	if (peep->peep_is_lost_countdown == 1) {
		peep_insert_new_thought(peep, PEEP_THOUGHT_TYPE_CANT_FIND_EXIT, 0xFF);
		peep->happiness_growth_rate = max(peep->happiness_growth_rate - 30, 0);
	}

	if (--peep->peep_is_lost_countdown == 0)
		peep->peep_is_lost_countdown = 90;
}

/** rct2: 0x00981D7C, 0x00981D7E */
const rct_xy16 word_981D7C[4] = {
	{ -2,  0 },
	{  0,  2 },
	{  2,  0 },
	{  0, -2 }
};

/**
 *
 *  rct2: 0x6939EB
 * Also used to move peeps to the correct position to
 * start an action. Returns 1 if the correct destination
 * has not yet been reached. xy_distance is how close the
 * peep is to the target.
 *
 * @param x (ax)
 * @param y (cx)
 * @param distance (bp)
 * @param peep (esi)
 */
static int peep_update_action(sint16* x, sint16* y, sint16* xy_distance, rct_peep* peep){
	_unk_F1AEF0 = peep->action_sprite_image_offset;
	if (peep->action == 0xFE){
		peep->action = 0xFF;
	}

	*x = peep->x - peep->destination_x;
	*y = peep->y - peep->destination_y;

	int x_delta = abs(*x);
	int y_delta = abs(*y);

	*xy_distance = x_delta + y_delta;

	if (peep->action >= 0xFE){
		if (*xy_distance <= peep->destination_tolerence){
			return 0;
		}
		int direction = 0;
		if (x_delta < y_delta){
			direction = 8;
			if (*y >= 0){
				direction = 24;
			}
		}
		else{
			direction = 16;
			if (*x >= 0){
				direction = 0;
			}
		}
		peep->sprite_direction = direction;
		*x = peep->x + word_981D7C[direction / 8].x;
		*y = peep->y + word_981D7C[direction / 8].y;
		peep->no_action_frame_no++;
		const rct_sprite_image * edi = g_sprite_entries[peep->sprite_type].sprite_image;
		const uint8* _edi = (edi[peep->action_sprite_type]).unkn_04;
		if (peep->no_action_frame_no >= *_edi){
			peep->no_action_frame_no = 0;
		}
		peep->action_sprite_image_offset = _edi[peep->no_action_frame_no + 1];
		return 1;
	}

	const rct_sprite_image * edi = g_sprite_entries[peep->sprite_type].sprite_image;
	const uint8* _edi = (edi[peep->action_sprite_type]).unkn_04;
	peep->action_frame++;
	int ebx = _edi[peep->action_frame + 1];

	// If last frame of action
	if (ebx == 0xFF){
		peep->action_sprite_image_offset = 0;
		peep->action = 0xFF;
		sub_693B58(peep);
		invalidate_sprite_2((rct_sprite*)peep);
		*x = peep->x;
		*y = peep->y;
		return 1;
	}
	peep->action_sprite_image_offset = ebx;

	// If not throwing up and not at the frame where sick appears.
	if (peep->action != PEEP_ACTION_THROW_UP || peep->action_frame != 15){
		invalidate_sprite_2((rct_sprite*)peep);
		*x = peep->x;
		*y = peep->y;
		return 1;
	}

	// We are throwing up
	peep->hunger /= 2;
	peep->nausea_growth_rate /= 2;

	if (peep->nausea < 30)
		peep->nausea = 0;
	else
		peep->nausea -= 30;

	peep->window_invalidate_flags |= PEEP_INVALIDATE_PEEP_2;

	// Create sick at location
	litter_create(peep->x, peep->y, peep->z, peep->sprite_direction, (peep->sprite_index & 1) ? LITTER_TYPE_SICK_ALT: LITTER_TYPE_SICK);

	int sound_id = SOUND_COUGH_1 + (scenario_rand() & 3);
	audio_play_sound_at_location(sound_id, peep->x, peep->y, peep->z);

	invalidate_sprite_2((rct_sprite*)peep);
	*x = peep->x;
	*y = peep->y;
	return 1;
}

/**
*  rct2: 0x0069A409
* Decreases rider count if on/entering a ride.
*/
void peep_decrement_num_riders(rct_peep* peep){
	if (peep->state == PEEP_STATE_ON_RIDE
		|| peep->state == PEEP_STATE_ENTERING_RIDE){

		rct_ride* ride = get_ride(peep->current_ride);
		ride->num_riders--;
		ride->window_invalidate_flags |= RIDE_INVALIDATE_RIDE_MAIN | RIDE_INVALIDATE_RIDE_LIST;
	}
}

/* Part of 0x0069B8CC rct2: 0x0069BC31 */
static void set_sprite_type(rct_peep* peep, uint8 type){
	if (peep->sprite_type == type)return;

	peep->sprite_type = type;
	peep->action_sprite_image_offset = 0;
	peep->no_action_frame_no = 0;

	if (peep->action >= PEEP_ACTION_NONE_1)
		peep->action = PEEP_ACTION_NONE_2;

	peep->peep_flags &= ~PEEP_FLAGS_SLOW_WALK;
	assert(type < countof(SpriteTypeToSlowWalkMap));
	if (SpriteTypeToSlowWalkMap[type]) {
		peep->peep_flags |= PEEP_FLAGS_SLOW_WALK;
	}

	peep->action_sprite_type = 0xFF;
	sub_693B58(peep);

	if (peep->state == PEEP_STATE_SITTING){
		peep->action = PEEP_ACTION_NONE_1;
		peep->next_action_sprite_type = 7;
		sub_693BAB(peep);
	}
	if (peep->state == PEEP_STATE_WATCHING){
		peep->action = PEEP_ACTION_NONE_1;
		peep->next_action_sprite_type = 2;
		sub_693BAB(peep);
	}
}

typedef struct item_pref {
	uint8 type; // 0 for standard, 1 for extra
	uint32 item; // And this with the relevant flags
	uint8 sprite_type;
} item_pref;

item_pref item_order_preference[] = {
		{ 0, PEEP_ITEM_ICE_CREAM, 15 },
		{ 0, PEEP_ITEM_FRIES, 16},
		{ 0, PEEP_ITEM_PIZZA, 22 },
		{ 0, PEEP_ITEM_BURGER, 17 },
		{ 0, PEEP_ITEM_DRINK, 18 },
		{ 0, PEEP_ITEM_COFFEE, 35 },
		{ 0, PEEP_ITEM_CHICKEN, 34 },
		{ 0, PEEP_ITEM_LEMONADE, 37 },
		{ 0, PEEP_ITEM_COTTON_CANDY, 20 },
		{ 0, PEEP_ITEM_POPCORN, 22 },
		{ 0, PEEP_ITEM_HOT_DOG, 31 },
		{ 0, PEEP_ITEM_TENTACLE, 32 },
		{ 0, PEEP_ITEM_CANDY_APPLE, 33 },
		{ 0, PEEP_ITEM_DONUT, 34 },
		{ 1, PEEP_ITEM_PRETZEL, 39 },
		{ 1, PEEP_ITEM_COOKIE, 39 },
		{ 1, PEEP_ITEM_CHOCOLATE, 35 },
		{ 1, PEEP_ITEM_ICED_TEA, 35 },
		{ 1, PEEP_ITEM_FUNNEL_CAKE, 43 },
		{ 1, PEEP_ITEM_BEEF_NOODLES, 44 },
		{ 1, PEEP_ITEM_FRIED_RICE_NOODLES, 44 },
		{ 1, PEEP_ITEM_WONTON_SOUP, 46 },
		{ 1, PEEP_ITEM_MEATBALL_SOUP, 46 },
		{ 1, PEEP_ITEM_FRUIT_JUICE, 43 },
		{ 1, PEEP_ITEM_SOYBEAN_MILK, 41 },
		{ 1, PEEP_ITEM_SU_JONGKWA, 41 },
		{ 1, PEEP_ITEM_SUB_SANDWICH, 47 },
		{ 1, PEEP_ITEM_ROAST_SAUSAGE, 45 },
		{ 0, PEEP_ITEM_BALLOON, 19 },
		{ 0, PEEP_ITEM_HAT, 30},
		{ 1, PEEP_ITEM_SUNGLASSES, 40},
		{ 0xFF, 0xFFFFFFFF, 0xFF}
};

/**
 *
 *  rct2: 0x0069B8CC
 */
void peep_update_sprite_type(rct_peep* peep)
{
	if (
		peep->sprite_type == PEEP_SPRITE_TYPE_BALLOON &&
		(scenario_rand() & 0xFFFF) <= 327
	) {
		uint8 bl = 0;

		if (
			(scenario_rand() & 0xFFFF) <= 13107 &&
			peep->x != SPRITE_LOCATION_NULL
		) {

			bl = 1;
			audio_play_sound_at_location(SOUND_BALLOON_POP, peep->x, peep->y, peep->z);
		}

		if (peep->x != SPRITE_LOCATION_NULL) {
			create_balloon(peep->x, peep->y, peep->z + 9, peep->balloon_colour, bl);
		}

		peep->item_standard_flags &= ~PEEP_ITEM_BALLOON;

		peep->window_invalidate_flags |= PEEP_INVALIDATE_PEEP_INVENTORY;
	}

	if (
		gClimateCurrentRainLevel != 0 &&
		(peep->item_standard_flags & PEEP_ITEM_UMBRELLA) &&
		peep->x != SPRITE_LOCATION_NULL
	) {
		int x = peep->x & 0xFFE0;
		int y = peep->y & 0xFFE0;

		if (x < 0x1FFF && y < 0x1FFF) {
			rct_map_element* map_element = map_get_first_element_at(x / 32, y / 32);
			while (1) {
				if ((peep->z / 8) < map_element->base_height) break;

				if (map_element_is_last_for_tile(map_element)) {
					set_sprite_type(peep, PEEP_SPRITE_TYPE_UMBRELLA);
					return;
				}
				map_element++;
			}
		}
	}

	for (item_pref* item_pref = item_order_preference; item_pref->type != 0xFF; item_pref++) {
		if (item_pref->type == 0){
			if (peep->item_standard_flags & item_pref->item) {
				set_sprite_type(peep, item_pref->sprite_type);
				return;
			}
		} else {
			if (peep->item_extra_flags & item_pref->item) {
				set_sprite_type(peep, item_pref->sprite_type);
				return;
			}
		}
	}

	if (peep->state == PEEP_STATE_WATCHING && peep->standing_flags & (1 << 1)) {
		set_sprite_type(peep, PEEP_SPRITE_TYPE_WATCHING);
		return;
	}

	if (peep->nausea > 170) {
		set_sprite_type(peep, PEEP_SPRITE_TYPE_VERY_NAUSEOUS);
		return;
	}

	if (peep->nausea > 140) {
		set_sprite_type(peep, PEEP_SPRITE_TYPE_NAUSEOUS);
		return;
	}

	if (peep->energy <= 64 && peep->happiness < 128) {
		set_sprite_type(peep, PEEP_SPRITE_TYPE_HEAD_DOWN);
		return;
	}

	if (peep->energy <= 80 && peep->happiness < 128) {
		set_sprite_type(peep, PEEP_SPRITE_TYPE_ARMS_CROSSED);
		return;
	}

	if (peep->bathroom > 220) {
		set_sprite_type(peep, PEEP_SPRITE_TYPE_REQUIRE_BATHROOM);
		return;
	}

	set_sprite_type(peep, PEEP_SPRITE_TYPE_NORMAL);
}

/**
 * Call after changing a peeps state to insure that all relevant windows update.
 * Note also increase ride count if on/entering a ride.
 *  rct2: 0x0069A42F
 */
void peep_window_state_update(rct_peep* peep)
{
	rct_window* w = window_find_by_number(WC_PEEP, peep->sprite_index);
	if (w != NULL)
		window_event_invalidate_call(w);

	if (peep->type == PEEP_TYPE_GUEST) {
		if (peep->state == PEEP_STATE_ON_RIDE || peep->state == PEEP_STATE_ENTERING_RIDE) {
			rct_ride* ride = get_ride(peep->current_ride);
			ride->num_riders++;
			ride->window_invalidate_flags |= RIDE_INVALIDATE_RIDE_MAIN | RIDE_INVALIDATE_RIDE_LIST;
		}

		window_invalidate_by_number(WC_PEEP, peep->sprite_index);
		window_invalidate_by_class(WC_GUEST_LIST);
	} else {
		window_invalidate_by_number(WC_PEEP, peep->sprite_index);
		window_invalidate_by_class(WC_STAFF_LIST);
	}
}

void peep_pickup(rct_peep* peep)
{
	remove_peep_from_ride(peep);
	invalidate_sprite_2((rct_sprite*)peep);

	sprite_move(SPRITE_LOCATION_NULL, peep->y, peep->z, (rct_sprite*)peep);
	peep_decrement_num_riders(peep);
	peep->state = PEEP_STATE_PICKED;
	peep->sub_state = 0;
	peep_window_state_update(peep);
}

void peep_pickup_abort(rct_peep* peep, int old_x)
{
	if (!peep)
		return;

	if (peep->state != PEEP_STATE_PICKED)
		return;

	sprite_move(old_x, peep->y, peep->z + 8, (rct_sprite*)peep);
	invalidate_sprite_2((rct_sprite*)peep);

	if (peep->x != (sint16)SPRITE_LOCATION_NULL){
		peep_decrement_num_riders(peep);
		peep->state = PEEP_STATE_FALLING;
		peep_window_state_update(peep);
		peep->action = 0xFF;
		peep->special_sprite = 0;
		peep->action_sprite_image_offset = 0;
		peep->action_sprite_type = 0;
		peep->var_C4 = 0;
	}

	gPickupPeepImage = UINT32_MAX;
}

bool peep_pickup_place(rct_peep* peep, int x, int y, int z, bool apply)
{
	if (!peep)
		return false;

	rct_map_element *mapElement = map_get_path_element_at(x / 32, y / 32, z);

	if (!mapElement) {
		mapElement = map_get_surface_element_at(x / 32, y / 32);
	}

	if (!mapElement)
		return false;

	int dest_x = x & 0xFFE0;
	int dest_y = y & 0xFFE0;

	// Set the coordinate of destination to be exactly
	// in the middle of a tile.
	dest_x += 16;
	dest_y += 16;
	// Set the tile coordinate to top left of tile
	int tile_y = dest_y & 0xFFE0;
	int tile_x = dest_x & 0xFFE0;

	int dest_z = mapElement->base_height * 8 + 16;

	if (!map_is_location_owned(tile_x, tile_y, dest_z)){
		gGameCommandErrorTitle = STR_ERR_CANT_PLACE_PERSON_HERE;
		return false;
	}

	if (!map_can_construct_at(tile_x, tile_y, dest_z / 8, (dest_z / 8) + 1, 15)){
		if (gGameCommandErrorText != STR_RAISE_OR_LOWER_LAND_FIRST) {
			if (gGameCommandErrorText != STR_FOOTPATH_IN_THE_WAY) {
				gGameCommandErrorTitle = STR_ERR_CANT_PLACE_PERSON_HERE;
				return false;
			}
		}
	}

	if (apply) {
		sprite_move(dest_x, dest_y, dest_z, (rct_sprite*)peep);
		invalidate_sprite_2((rct_sprite*)peep);
		peep_decrement_num_riders(peep);
		peep->state = 0;
		peep_window_state_update(peep);
		peep->action = 0xFF;
		peep->special_sprite = 0;
		peep->action_sprite_image_offset = 0;
		peep->action_sprite_type = 0;
		peep->var_C4 = 0;
		sprite_position_tween_reset();

		if (peep->type == PEEP_TYPE_GUEST) {
			peep->action_sprite_type = 0xFF;
			peep->happiness_growth_rate = max(peep->happiness_growth_rate - 10, 0);
			sub_693B58(peep);
		}

		network_set_pickup_peep(game_command_playerid, 0);
	}

	return true;
}

bool peep_pickup_command(unsigned int peepnum, int x, int y, int z, int action, bool apply)
{
	if (peepnum >= MAX_SPRITES) {
		log_error("Failed to pick up peep for sprite %d", peepnum);
		return false;
	}
	rct_peep* peep = GET_PEEP(peepnum);
	if (!peep || peep->sprite_identifier != SPRITE_IDENTIFIER_PEEP) {
		return false;
	}
	switch (action) {
		case 0: // pickup
			if (!peep_can_be_picked_up(peep)) {
				return false;
			}
			rct_peep* existing = network_get_pickup_peep(game_command_playerid);
			if (existing) {
				// already picking up a peep
				bool result = peep_pickup_command(existing->sprite_index, network_get_pickup_peep_old_x(game_command_playerid), 0, 0, 1, apply);
				if (existing == peep) {
					return result;
				}
				if (game_command_playerid == network_get_current_player_id()) {
					// prevent tool_cancel()
					gInputFlags &= ~INPUT_FLAG_TOOL_ACTIVE;
				}
			}
			if (apply) {
				network_set_pickup_peep(game_command_playerid, peep);
				network_set_pickup_peep_old_x(game_command_playerid, peep->x);
				peep_pickup(peep);
			}
			break;
		case 1: // cancel
			if (apply) {
				peep_pickup_abort(network_get_pickup_peep(game_command_playerid), x);
				network_set_pickup_peep(game_command_playerid, 0);
			}
			break;
		case 2: // place
			if (network_get_pickup_peep(game_command_playerid) != peep) {
				return false;
			}
			if (!peep_pickup_place(peep, x, y, z, apply)) {
				return false;
			}
			break;
	}
	return true;
}

void game_command_pickup_guest(int* eax, int* ebx, int* ecx, int* edx, int* esi, int* edi, int* ebp)
{
	int peepnum = *eax;
	int x = *edi;
	int y = *ebp;
	int z = *edx;
	int action = *ecx;
	if (peep_pickup_command(peepnum, x, y, z, action, *ebx & GAME_COMMAND_FLAG_APPLY)) {
		*ebx = 0;
	}
	else
	{
		*ebx = MONEY32_UNDEFINED;
	}
}

/**
 *
 *  rct2: 0x0069A535
 */
void peep_sprite_remove(rct_peep* peep){
	remove_peep_from_ride(peep);
	invalidate_sprite_2((rct_sprite*)peep);

	window_close_by_number(WC_PEEP, peep->sprite_index);

	window_close_by_number(WC_FIRE_PROMPT, peep->sprite_identifier);

	if (peep->type == PEEP_TYPE_GUEST){
		window_invalidate_by_class(WC_GUEST_LIST);

		news_item_disable_news(NEWS_ITEM_PEEP_ON_RIDE, peep->sprite_index);
	}
	else{
		window_invalidate_by_class(WC_STAFF_LIST);

		gStaffModes[peep->staff_id] = 0;
		peep->type = 0xFF;
		staff_update_greyed_patrol_areas();
		peep->type = PEEP_TYPE_STAFF;

		news_item_disable_news(NEWS_ITEM_PEEP, peep->sprite_index);
	}
	sprite_remove((rct_sprite*)peep);
}

/**
 * New function removes peep from park existence. Works with staff.
 */
void peep_remove(rct_peep* peep){
	if (peep->type == PEEP_TYPE_GUEST){
		if (peep->outside_of_park == 0){
			gNumGuestsInPark--;
			gToolbarDirtyFlags |= BTM_TB_DIRTY_FLAG_PEEP_COUNT;
		}
		if (peep->state == PEEP_STATE_ENTERING_PARK){
			gNumGuestsHeadingForPark--;
		}
	}
	peep_sprite_remove(peep);
}

/**
 * Falling and its subset drowning
 *  rct2: 0x690028
 */
static void peep_update_falling(rct_peep* peep){
	if (peep->action == PEEP_ACTION_DROWNING){
		// Check to see if we are ready to drown.
		sint16 x, y, xy_distance;

		peep_update_action(&x, &y, &xy_distance, peep);
		if (peep->action == PEEP_ACTION_DROWNING) return;

		if (gConfigNotifications.guest_died) {
			set_format_arg(0, rct_string_id, peep->name_string_idx);
			set_format_arg(2, uint32, peep->id);
			news_item_add_to_queue(NEWS_ITEM_BLANK, STR_NEWS_ITEM_GUEST_DROWNED, peep->x | (peep->y << 16));
		}

		gParkRatingCasualtyPenalty = min(gParkRatingCasualtyPenalty + 25, 1000);
		peep_remove(peep);
		return;
	}

	// If not drowning then falling. Note: peeps 'fall' after leaving a ride/enter the park.
	rct_map_element *map_element = map_get_first_element_at(peep->x / 32, peep->y / 32);
	rct_map_element *saved_map = NULL;
	int saved_height = 0;

	if (map_element != NULL) {
		do {
			// If a path check if we are on it
			if (map_element_get_type(map_element) == MAP_ELEMENT_TYPE_PATH) {
				int height = map_height_from_slope(peep->x, peep->y, map_element->properties.surface.slope)
					+ map_element->base_height * 8;

				if (height < peep->z - 1 || height > peep->z + 4) continue;

				saved_height = height;
				saved_map = map_element;
				break;
			} // If a surface get the height and see if we are on it
			else if (map_element_get_type(map_element) == MAP_ELEMENT_TYPE_SURFACE) {
				// If the surface is water check to see if we could be drowning
				if (map_element->properties.surface.terrain & MAP_ELEMENT_WATER_HEIGHT_MASK) {
					int height = (map_element->properties.surface.terrain & MAP_ELEMENT_WATER_HEIGHT_MASK) * 16;

					if (height - 4 >= peep->z && height < peep->z + 20) {
						// Looks like we are drowning!
						invalidate_sprite_2((rct_sprite*)peep);
						sprite_move(peep->x, peep->y, height, (rct_sprite*)peep);
						// Drop balloon if held
						if (peep->item_standard_flags & PEEP_ITEM_BALLOON) {
							peep->item_standard_flags &= ~PEEP_ITEM_BALLOON;

							if (peep->sprite_type == PEEP_SPRITE_TYPE_BALLOON && peep->x != (sint16) 0x8000) {
								create_balloon(peep->x, peep->y, height, peep->balloon_colour, 0);
								peep->window_invalidate_flags |= PEEP_INVALIDATE_PEEP_INVENTORY;
								peep_update_sprite_type(peep);
							}
						}

						peep_insert_new_thought(peep, PEEP_THOUGHT_TYPE_DROWNING, -1);

						peep->action = PEEP_ACTION_DROWNING;
						peep->action_frame = 0;
						peep->action_sprite_image_offset = 0;

						sub_693B58(peep);
						invalidate_sprite_2((rct_sprite*)peep);
						peep_window_state_update(peep);
						return;
					}
				}
				int map_height = map_element_height(0xFFFF & peep->x, 0xFFFF & peep->y) & 0xFFFF;
				if (map_height < peep->z || map_height - 4 > peep->z) continue;
				saved_height = map_height;
				saved_map = map_element;
			} // If not a path or surface go see next element
			else continue;
		} while (!map_element_is_last_for_tile(map_element++));
	}

	// This will be null if peep is falling
	if (saved_map == NULL){
		invalidate_sprite_2((rct_sprite*)peep);
		if (peep->z <= 1){
			// Remove peep if it has gone to the void
			peep_remove(peep);
			return;
		}
		sprite_move(peep->x, peep->y, peep->z - 2, (rct_sprite*)peep);
		invalidate_sprite_2((rct_sprite*)peep);
		return;
	}

	invalidate_sprite_2((rct_sprite*)peep);
	sprite_move(peep->x, peep->y, saved_height, (rct_sprite*)peep);
	invalidate_sprite_2((rct_sprite*)peep);

	peep->next_x = peep->x & 0xFFE0;
	peep->next_y = peep->y & 0xFFE0;
	peep->next_z = saved_map->base_height;

	int edx = saved_map->properties.surface.slope & 0x7;
	if (map_element_get_type(saved_map) != MAP_ELEMENT_TYPE_PATH){
		edx = 8;
	}
	peep->next_var_29 = edx;
	peep_decrement_num_riders(peep);
	peep->state = PEEP_STATE_1;
	peep_window_state_update(peep);
}

/**
 *
 *  rct2: 0x00691677
 */
static void peep_try_get_up_from_sitting(rct_peep* peep){
	// Eats all food first
	if (peep_has_food(peep))return;

	peep->time_to_sitdown--;
	if (peep->time_to_sitdown) return;

	peep_decrement_num_riders(peep);
	peep->state = PEEP_STATE_WALKING;
	peep_window_state_update(peep);

	// Set destination to the center of the tile.
	peep->destination_x = (peep->x & 0xFFE0) + 16;
	peep->destination_y = (peep->y & 0xFFE0) + 16;
	peep->destination_tolerence = 5;
	sub_693B58(peep);
}

/** rct2: 0x00981F2C, 0x00981F2E */
static const rct_xy16 _981F2C[] = {
	{  7, 12 },
	{ 12, 25 },
	{ 25, 20 },
	{ 20,  7 },
	{  7, 20 },
	{ 20, 25 },
	{ 25, 12 },
	{ 12,  7 },
};

/**
 *
 *  rct2: 0x0069152B
 */
static void peep_update_sitting(rct_peep* peep){
	if (peep->sub_state == 0){
		if (!checkForPath(peep))return;
		//691541

		sub_693C9E(peep);
		if (!(_unk_F1EE18 & F1EE18_DESTINATION_REACHED)) return;

		int ebx = peep->var_37 & 0x7;
		int x = (peep->x & 0xFFE0) + _981F2C[ebx].x;
		int y = (peep->y & 0xFFE0) + _981F2C[ebx].y;
		int z = peep->z;

		invalidate_sprite_2((rct_sprite*)peep);
		sprite_move(x, y, z, (rct_sprite*)peep);

		peep->sprite_direction = ((peep->var_37 + 2) & 3) * 8;
		invalidate_sprite_2((rct_sprite*)peep);
		peep->action = 254;
		peep->next_action_sprite_type = 7;
		sub_693BAB(peep);

		peep->sub_state++;

		// Sets time to sit on seat
		peep->time_to_sitdown = (129 - peep->energy) * 16 + 50;
	}
	else if (peep->sub_state == 1){
		if (peep->action < 0xFE){
			sint16 x, y, xy_distance;
			peep_update_action(&x, &y, &xy_distance, peep);
			if (peep->action != 0xFF) return;

			peep->action = 0xFE;
			peep_try_get_up_from_sitting(peep);
			return;
		}

		if ((peep->peep_flags & PEEP_FLAGS_LEAVING_PARK)){
			peep_decrement_num_riders(peep);
			peep->state = PEEP_STATE_WALKING;
			peep_window_state_update(peep);

			// Set destination to the center of the tile
			peep->destination_x = (peep->x & 0xFFE0) + 16;
			peep->destination_y = (peep->y & 0xFFE0) + 16;
			peep->destination_tolerence = 5;
			sub_693B58(peep);
			return;
		}

		if (peep->sprite_type == PEEP_SPRITE_TYPE_UMBRELLA) {
			peep_try_get_up_from_sitting(peep);
			return;
		}

		if (peep_has_food(peep)){
			if ((scenario_rand() & 0xFFFF) > 1310){
				peep_try_get_up_from_sitting(peep);
				return;
			}
			peep->action = PEEP_ACTION_SITTING_EAT_FOOD;
			peep->action_frame = 0;
			peep->action_sprite_image_offset = 0;
			sub_693B58(peep);
			invalidate_sprite_2((rct_sprite*)peep);
			return;
		}

		int rand = scenario_rand();
		if ((rand & 0xFFFF) > 131){
			peep_try_get_up_from_sitting(peep);
			return;
		}
		if (peep->sprite_type == PEEP_SPRITE_TYPE_BALLOON || peep->sprite_type == PEEP_SPRITE_TYPE_HAT) {
			peep_try_get_up_from_sitting(peep);
			return;
		}

		peep->action = PEEP_ACTION_SITTING_LOOK_AROUND_LEFT;
		if (rand & 0x80000000){
			peep->action = PEEP_ACTION_SITTING_LOOK_AROUND_RIGHT;
		}

		if (rand & 0x40000000){
			peep->action = PEEP_ACTION_SITTING_CHECK_WATCH;
		}
		peep->action_frame = 0;
		peep->action_sprite_image_offset = 0;
		sub_693B58(peep);
		invalidate_sprite_2((rct_sprite*)peep);
		return;
	}
}

/**
 *
 *  rct2: 0x006966A9
 */
void remove_peep_from_queue(rct_peep* peep)
{
	rct_ride* ride = get_ride(peep->current_ride);

	uint8 cur_station = peep->current_ride_station;
	ride->queue_length[cur_station]--;
	if (peep->sprite_index == ride->last_peep_in_queue[cur_station])
	{
		ride->last_peep_in_queue[cur_station] = peep->next_in_queue;
		return;
	}

	uint16 spriteId = ride->last_peep_in_queue[cur_station];
	while (spriteId != 0xFFFF) {
		rct_peep* other_peep = GET_PEEP(spriteId);
		if (peep->sprite_index == other_peep->next_in_queue){
			other_peep->next_in_queue = peep->next_in_queue;
			return;
		}
		spriteId = other_peep->next_in_queue;
	}
}

/**
 *
 *  rct2: 0x00691C6E
 */
static rct_vehicle* peep_choose_car_from_ride(rct_peep* peep, rct_ride* ride, uint8* car_array, uint8 car_array_size){
	uint8 chosen_car = scenario_rand();
	if (ride_type_has_flag(ride->type, RIDE_TYPE_FLAG_HAS_G_FORCES)
		&& ((chosen_car & 0xC) != 0xC)){
		chosen_car = (scenario_rand() & 1) ? 0 : car_array_size - 1;
	}
	else{
		chosen_car = (chosen_car * (uint16)car_array_size) >> 8;
	}

	peep->current_car = car_array[chosen_car];

	rct_vehicle* vehicle = GET_VEHICLE(ride->vehicles[peep->current_train]);

	for (int i = peep->current_car; i > 0; --i){
		vehicle = GET_VEHICLE(vehicle->next_vehicle_on_train);
	}

	return vehicle;
}

/**
 *
 *  rct2: 0x00691CD1
 */
static void peep_choose_seat_from_car(rct_peep* peep, rct_ride* ride, rct_vehicle* vehicle){
	uint8 chosen_seat = vehicle->next_free_seat;

	if (ride->mode == RIDE_MODE_FORWARD_ROTATION ||
		ride->mode == RIDE_MODE_BACKWARD_ROTATION){

		chosen_seat = (((~vehicle->vehicle_sprite_type + 1) >> 3) & 0xF) * 2;
		if (vehicle->next_free_seat & 1){
			chosen_seat++;
		}
	}
	peep->current_seat = chosen_seat;
	vehicle->next_free_seat++;

	vehicle->peep[peep->current_seat] = peep->sprite_index;
	vehicle->peep_tshirt_colours[peep->current_seat] = peep->tshirt_colour;
}

/**
 *
 *  rct2: 0x00691D27
 */
static void peep_go_to_ride_entrance(rct_peep* peep, rct_ride* ride){
	int x = ride->entrances[peep->current_ride_station] & 0xFF;
	int y = ride->entrances[peep->current_ride_station] >> 8;
	int z = ride->station_heights[peep->current_ride_station];

	rct_map_element* map_element = ride_get_station_exit_element(ride, x, y, z);

	uint8 direction = (map_element == NULL ? 0 : map_element->type & MAP_ELEMENT_DIRECTION_MASK);

	x *= 32;
	y *= 32;
	x += 16;
	y += 16;

	sint16 x_shift = word_981D6C[direction].x;
	sint16 y_shift = word_981D6C[direction].y;

	uint8 shift_multiplier = 21;
	rct_ride_entry* ride_type = get_ride_entry(ride->subtype);
	if (ride_type != NULL) {
		if (ride_type->vehicles[ride_type->default_vehicle].flags_a & VEHICLE_ENTRY_FLAG_A_MINI_GOLF ||
			ride_type->vehicles[ride_type->default_vehicle].flags_b & (VEHICLE_ENTRY_FLAG_B_12 | VEHICLE_ENTRY_FLAG_B_14)){
			shift_multiplier = 32;
		}
	}

	x_shift *= shift_multiplier;
	y_shift *= shift_multiplier;

	x += x_shift;
	y += y_shift;

	peep->destination_x = x;
	peep->destination_y = y;
	peep->destination_tolerence = 2;

	peep_decrement_num_riders(peep);
	peep->state = PEEP_STATE_ENTERING_RIDE;
	peep->sub_state = 1;
	peep_window_state_update(peep);

	peep->var_AC = 0;
	peep->time_on_ride = 0;

	remove_peep_from_queue(peep);
}

/**
 *
 *  rct2: 0x00691A3B
 */
static void peep_update_ride_sub_state_0(rct_peep* peep){
	rct_ride* ride = get_ride(peep->current_ride);

	if (peep->destination_tolerence != 0){
		invalidate_sprite_2((rct_sprite*)peep);

		sint16 x, y, xy_distance;

		if (peep_update_action(&x, &y, &xy_distance, peep)){
			sint16 z = peep->z;
			if (xy_distance < 16){
				z = ride->station_heights[peep->current_ride_station] * 8 + 2;
			}
			sprite_move(x, y, z, (rct_sprite*)peep);
			invalidate_sprite_2((rct_sprite*)peep);
		}
		else{
			peep->destination_tolerence = 0;
			peep->sprite_direction ^= (1 << 4);
		}
	}

	uint8 car_array_size = 0xFF;
	uint8 car_array[255];

	if (ride_type_has_flag(ride->type, RIDE_TYPE_FLAG_13)){
		if (ride->num_riders >= ride->operation_option)
			return;
	}
	else{
		uint8 chosen_train = 0xFF;

		if (ride->mode == RIDE_MODE_BUMPERCAR || ride->mode == RIDE_MODE_RACE){
			if (ride->lifecycle_flags & RIDE_LIFECYCLE_PASS_STATION_NO_STOPPING)
				return;

			for (int i = 0; i < ride->num_vehicles; ++i){
				rct_vehicle* vehicle = GET_VEHICLE(ride->vehicles[i]);

				if (vehicle->next_free_seat >= vehicle->num_seats)
					continue;

				if (vehicle->status != VEHICLE_STATUS_WAITING_FOR_PASSENGERS)
					continue;
				chosen_train = i;
				break;
			}
		}
		else{
			chosen_train = ride->train_at_station[peep->current_ride_station];
		}
		if (chosen_train == 0xFF){
			return;
		}

		peep->current_train = chosen_train;
		uint8* car_array_pointer = car_array;

		int i = 0;

		uint16 vehicle_id = ride->vehicles[chosen_train];
		rct_vehicle* vehicle = GET_VEHICLE(vehicle_id);

		for (; vehicle_id != 0xFFFF;
			vehicle_id = vehicle->next_vehicle_on_train,
			i++){
			vehicle = GET_VEHICLE(vehicle_id);

			uint8 num_seats = vehicle->num_seats;
			if (vehicle_is_used_in_pairs(vehicle)){
				num_seats &= VEHICLE_SEAT_NUM_MASK;
				if (vehicle->next_free_seat & 1){
					peep->current_car = i;
					peep_choose_seat_from_car(peep, ride, vehicle);
					peep_go_to_ride_entrance(peep, ride);
					return;
				}
			}
			if (num_seats == vehicle->next_free_seat)
				continue;

			if (ride->mode == RIDE_MODE_FORWARD_ROTATION ||
				ride->mode == RIDE_MODE_BACKWARD_ROTATION)
			{
				uint8 position = (((~vehicle->vehicle_sprite_type + 1) >> 3) & 0xF) * 2;
				if (vehicle->peep[position] != 0xFFFF)
					continue;
			}

			*car_array_pointer++ = i;
		}

		car_array_size = (uint8)(car_array_pointer - car_array);

		if (car_array_size == 0)return;
	}

	if (ride->status != RIDE_STATUS_OPEN ||
		ride->vehicle_change_timeout != 0){
		if (peep->destination_tolerence == 0){
			remove_peep_from_queue(peep);
			peep_decrement_num_riders(peep);
			peep->state = PEEP_STATE_FALLING;
			peep_window_state_update(peep);
		}
		return;
	}

	if (ride->lifecycle_flags & RIDE_LIFECYCLE_BROKEN_DOWN)
		return;

	money16 ridePrice = ride_get_price(ride);
	if (ridePrice != 0) {
		if (!(peep->item_standard_flags & PEEP_ITEM_VOUCHER) ||
			!(peep->voucher_type == VOUCHER_TYPE_RIDE_FREE) ||
			!(peep->voucher_arguments == peep->current_ride)){

			if (peep->cash_in_pocket <= 0){
				peep_insert_new_thought(peep, PEEP_THOUGHT_TYPE_SPENT_MONEY, 0xFF);
				if (peep->destination_tolerence == 0){
					remove_peep_from_queue(peep);
					peep_decrement_num_riders(peep);
					peep->state = PEEP_STATE_FALLING;
					peep_window_state_update(peep);
				}
				return;
			}

			if (ridePrice > peep->cash_in_pocket){
				peep_insert_new_thought(peep, PEEP_THOUGHT_TYPE_CANT_AFFORD_0, peep->current_ride);
				if (peep->destination_tolerence == 0){
					remove_peep_from_queue(peep);
					peep_decrement_num_riders(peep);
					peep->state = PEEP_STATE_FALLING;
					peep_window_state_update(peep);
				}
				return;
			}

			uint16 value = ride->value;
			if (value != RIDE_VALUE_UNDEFINED){
				if (value * 2 < ridePrice) {
					peep_insert_new_thought(peep, PEEP_THOUGHT_TYPE_BAD_VALUE, peep->current_ride);
					if (peep->destination_tolerence == 0){
						remove_peep_from_queue(peep);
						peep_decrement_num_riders(peep);
						peep->state = PEEP_STATE_FALLING;
						peep_window_state_update(peep);
					}
					return;
				}
			}
		}
	}

	if (!ride_type_has_flag(ride->type, RIDE_TYPE_FLAG_13)){
		rct_vehicle* vehicle = peep_choose_car_from_ride(peep, ride, car_array, car_array_size);
		peep_choose_seat_from_car(peep, ride, vehicle);
	}
	peep_go_to_ride_entrance(peep, ride);
}

/** rct2: 0x00981FD4, 0x00981FD6 */
static const rct_xy16 _981FD4[] = {
	{  8,  8 },
	{  8, 24 },
	{ 24, 24 },
	{ 24,  8 },
};

/**
 *
 *  rct2: 0x006921D3
 */
static void peep_update_ride_sub_state_1(rct_peep* peep){
	sint16 x, y, xy_distance;

	rct_ride* ride = get_ride(peep->current_ride);
	rct_ride_entry* ride_entry = get_ride_entry(ride->subtype);

	if (peep_update_action(&x, &y, &xy_distance, peep))
	{
		uint16 distanceThreshold = 16;
		if (ride_entry != NULL) {
			uint8 vehicle = ride_entry->default_vehicle;
			if (ride_entry->vehicles[vehicle].flags_a & VEHICLE_ENTRY_FLAG_A_MINI_GOLF ||
				ride_entry->vehicles[vehicle].flags_b & (VEHICLE_ENTRY_FLAG_B_12 | VEHICLE_ENTRY_FLAG_B_14)) {
				distanceThreshold = 28;
			}
		}

		if (peep->sub_state == 1 && xy_distance < distanceThreshold) {
			peep->sub_state = 2;
		}

		invalidate_sprite_2((rct_sprite*)peep);

		sint16 z = ride->station_heights[peep->current_ride_station] * 8;

		distanceThreshold += 4;
		if (xy_distance < distanceThreshold) {
			z += RideData5[ride->type].z;
		}

		sprite_move(x, y, z, (rct_sprite*)peep);
		invalidate_sprite_2((rct_sprite*)peep);
		return;
	}

	if (ride_type_has_flag(ride->type, RIDE_TYPE_FLAG_13))
	{
		sint16 x, y, z;
		x = ride->entrances[peep->current_ride_station] & 0xFF;
		y = ride->entrances[peep->current_ride_station] >> 8;
		z = ride->station_heights[peep->current_ride_station];

		rct_map_element* map_element = ride_get_station_exit_element(ride, x, y, z);

		uint8 direction_entrance = (map_element == NULL ? 0 : map_element->type & MAP_ELEMENT_DIRECTION_MASK);

		if (ride->type == RIDE_TYPE_MAZE){
			peep->maze_last_edge = direction_entrance + 1;
			x *= 32;
			y *= 32;

			x += TileDirectionDelta[direction_entrance].x;
			y += TileDirectionDelta[direction_entrance].y;

			uint8 direction = direction_entrance * 4 + 11;
			if (scenario_rand() & 0x40){
				direction += 4;
				peep->maze_last_edge += 2;
			}

			direction &= 0xF;
			// Direction is 11, 15, 3, or 7
			peep->var_37 = direction;
			peep->maze_last_edge &= 3;

			x += _981FD4[direction / 4].x;
			y += _981FD4[direction / 4].y;

			peep->destination_x = x;
			peep->destination_y = y;
			peep->destination_tolerence = 3;

			ride->cur_num_customers++;
			peep_on_enter_or_exit_ride(peep, peep->current_ride, 0);
			peep->sub_state = 17;
			return;
		}

		x = ride->station_starts[peep->current_ride_station] & 0xFF;
		y = ride->station_starts[peep->current_ride_station] >> 8;

		map_element = ride_get_station_start_track_element(ride, peep->current_ride_station);

		uint8 direction_track = (map_element == NULL ? 0 : map_element->type & MAP_ELEMENT_DIRECTION_MASK);

		peep->var_37 = (direction_entrance << 2) | (direction_track << 4);

		x *= 32;
		y *= 32;

		const rct_xy16 edx  = _97e1bc[ride->type][peep->var_37];

		x += edx.x;
		y += edx.y;

		peep->destination_x = x;
		peep->destination_y = y;
		peep->current_car = 0;

		ride->cur_num_customers++;
		peep_on_enter_or_exit_ride(peep, peep->current_ride, 0);
		peep->sub_state = 14;
		return;
	}

	rct_vehicle* vehicle = GET_VEHICLE(ride->vehicles[peep->current_train]);
	for (int i = peep->current_car; i != 0; --i){
		vehicle = GET_VEHICLE(vehicle->next_vehicle_on_train);
	}

	ride_entry = get_ride_entry(vehicle->ride_subtype);
	rct_ride_entry_vehicle* vehicle_type = &ride_entry->vehicles[vehicle->vehicle_type];

	if (vehicle_type->flags_b & VEHICLE_ENTRY_FLAG_B_10){
		sint16 x, y, z;
		x = ride->entrances[peep->current_ride_station] & 0xFF;
		y = ride->entrances[peep->current_ride_station] >> 8;
		z = ride->station_heights[peep->current_ride_station];

		rct_map_element* map_element = ride_get_station_exit_element(ride, x, y, z);

		uint8 direction_entrance = (map_element == NULL ? 0 : map_element->type & MAP_ELEMENT_DIRECTION_MASK);

		x = ride->station_starts[peep->current_ride_station] & 0xFF;
		y = ride->station_starts[peep->current_ride_station] >> 8;

		map_element = ride_get_station_start_track_element(ride, peep->current_ride_station);

		uint8 direction_track = (map_element == NULL ? 0 : map_element->type & MAP_ELEMENT_DIRECTION_MASK);

		vehicle = GET_VEHICLE(ride->vehicles[peep->current_train]);
		ride_entry = get_ride_entry(vehicle->ride_subtype);
		vehicle_type = &ride_entry->vehicles[vehicle->vehicle_type];

		uint8 cl = peep->current_seat;
		uint8 ch = peep->current_seat & 0xF8;

		if (ride->type != RIDE_TYPE_ENTERPRISE)
			direction_track *= 2;

		if (*vehicle_type->peep_loading_positions == 0){
			direction_track /= 2;
			cl = 0;
			ch = 0;
		}
		cl += direction_track;
		cl &= 0x7;
		cl += ch;
		peep->var_37 = (direction_entrance | cl * 4) * 4;

		x *= 32;
		y *= 32;
		x += 16;
		y += 16;

		if (ride->type == RIDE_TYPE_ENTERPRISE)
		{
			x = vehicle->x;
			y = vehicle->y;
		}

		x += vehicle_type->peep_loading_positions[peep->var_37 * 2 + 1];
		y += vehicle_type->peep_loading_positions[peep->var_37 * 2 + 2];

		peep->destination_x = x;
		peep->destination_y = y;
		peep->sub_state = 12;
		return;
	}

	if (vehicle_type->flags_b & VEHICLE_ENTRY_FLAG_B_15){
		peep->destination_x = vehicle->x;
		peep->destination_y = vehicle->y;
		peep->destination_tolerence = 15;
		peep->sub_state = 4;
		return;
	}

	sint8 load_position = vehicle_type->peep_loading_positions[peep->current_seat];

	switch (vehicle->sprite_direction / 8){
	case 0:
		peep->destination_x = vehicle->x - load_position;
		break;
	case 1:
		peep->destination_y = vehicle->y + load_position;
		break;
	case 2:
		peep->destination_x = vehicle->x + load_position;
		break;
	case 3:
		peep->destination_y = vehicle->y - load_position;
		break;
	}

	peep->sub_state = 4;
	return;
}

/**
 *
 *  rct2: 0x0069321D
 */
static void peep_go_to_ride_exit(rct_peep* peep, rct_ride* ride, sint16 x, sint16 y, sint16 z, uint8 exit_direction){
	z += RideData5[ride->type].z;

	sprite_move(x, y, z, (rct_sprite*)peep);
	invalidate_sprite_2((rct_sprite*)peep);

	x = ride->exits[peep->current_ride_station] & 0xFF;
	y = ride->exits[peep->current_ride_station] >> 8;
	x *= 32;
	y *= 32;
	x += 16;
	y += 16;

	sint16 x_shift = word_981D6C[exit_direction].x;
	sint16 y_shift = word_981D6C[exit_direction].y;

	sint16 shift_multiplier = 20;

	rct_ride_entry* ride_type = get_ride_entry(ride->subtype);
	if (ride_type != NULL) {
		rct_ride_entry_vehicle* vehicle_entry = &ride_type->vehicles[ride_type->default_vehicle];
		if (vehicle_entry->flags_a & VEHICLE_ENTRY_FLAG_A_MINI_GOLF ||
			vehicle_entry->flags_b & (VEHICLE_ENTRY_FLAG_B_12 | VEHICLE_ENTRY_FLAG_B_14)){
			shift_multiplier = 32;
		}
	}

	x_shift *= shift_multiplier;
	y_shift *= shift_multiplier;

	x -= x_shift;
	y -= y_shift;

	peep->destination_x = x;
	peep->destination_y = y;
	peep->destination_tolerence = 2;

	peep->sprite_direction = exit_direction * 8;
	peep->sub_state = 8;
	return;
}

/**
 *
 *  rct2: 0x006920B4
 */
static void peep_update_ride_sub_state_2_enter_ride(rct_peep* peep, rct_ride* ride)
{
	money16 ridePrice = ride_get_price(ride);
	if (ridePrice != 0) {
		if ((peep->item_standard_flags & PEEP_ITEM_VOUCHER) &&
			(peep->voucher_type == VOUCHER_TYPE_RIDE_FREE) &&
			(peep->voucher_arguments == peep->current_ride)){

			peep->item_standard_flags &= ~PEEP_ITEM_VOUCHER;
			peep->window_invalidate_flags |= PEEP_INVALIDATE_PEEP_INVENTORY;
		}
		else{
			ride->total_profit += ridePrice;
			ride->window_invalidate_flags |= RIDE_INVALIDATE_RIDE_INCOME;
			gCommandExpenditureType = RCT_EXPENDITURE_TYPE_PARK_RIDE_TICKETS;
			peep_spend_money(peep, &peep->paid_on_rides, ridePrice);
		}
	}

	peep->sub_state++;
	uint8 queue_time = peep->days_in_queue;
	if (queue_time < 253)queue_time += 3;

	queue_time /= 2;
	if (queue_time != ride->queue_time[peep->current_ride_station]){
		ride->queue_time[peep->current_ride_station] = queue_time;
		window_invalidate_by_number(WC_RIDE, peep->current_ride);
	}

	if (peep->peep_flags & PEEP_FLAGS_TRACKING){
		set_format_arg(0, rct_string_id, peep->name_string_idx);
		set_format_arg(2, uint32, peep->id);
		set_format_arg(6, rct_string_id, ride->name);
		set_format_arg(8, uint32, ride->name_arguments);

		rct_string_id msg_string;
		if (ride_type_has_flag(ride->type, RIDE_TYPE_FLAG_IN_RIDE))
			msg_string = STR_PEEP_TRACKING_PEEP_IS_IN_X;
		else
			msg_string = STR_PEEP_TRACKING_PEEP_IS_ON_X;

		if (gConfigNotifications.guest_on_ride) {
			news_item_add_to_queue(NEWS_ITEM_PEEP_ON_RIDE, msg_string, peep->sprite_index);
		}
	}

	if (ride->type == RIDE_TYPE_SPIRAL_SLIDE){
		sub_693BE5(peep, 1);
	}

	peep_update_ride_sub_state_1(peep);
}

/**
 *
 *  rct2: 0x00691FD4
 */
static void peep_update_ride_sub_state_2_rejoin_queue(rct_peep* peep, rct_ride* ride){
	sint16 x, y, z;
	x = ride->entrances[peep->current_ride_station] & 0xFF;
	y = ride->entrances[peep->current_ride_station] >> 8;
	z = ride->station_heights[peep->current_ride_station];

	rct_map_element* map_element = ride_get_station_exit_element(ride, x, y, z);

	uint8 direction_entrance = (map_element == NULL ? 0 : map_element->type & MAP_ELEMENT_DIRECTION_MASK);

	x *= 32;
	y *= 32;
	x += 16 - word_981D6C[direction_entrance].x * 20;
	y += 16 - word_981D6C[direction_entrance].y * 20;

	peep->destination_x = x;
	peep->destination_y = y;
	peep->destination_tolerence = 2;

	peep_decrement_num_riders(peep);
	peep->state = PEEP_STATE_QUEUING_FRONT;
	peep->sub_state = 0;
	peep_window_state_update(peep);

	peep->next_in_queue = 0xFFFF;

	ride->queue_length[peep->current_ride_station]++;

	uint16 current_last = ride->last_peep_in_queue[peep->current_ride_station];
	if (current_last == 0xFFFF){
		ride->last_peep_in_queue[peep->current_ride_station] = peep->sprite_index;
		return;
	}

	rct_peep* queue_peep;
	for (queue_peep = GET_PEEP(current_last);
		queue_peep->next_in_queue != 0xFFFF;
		queue_peep = GET_PEEP(queue_peep->next_in_queue));

	queue_peep->next_in_queue = peep->sprite_index;
}
/**
 *
 *  rct2: 0x00691E42
 * Note: Before this was the entry
 * point for sub state 1 and 3. The
 * check has been removed that would
 * branch it out to 1 and 3. Now uses
 * separate functions.
 */
static void peep_update_ride_sub_state_2(rct_peep* peep){
	rct_ride* ride = get_ride(peep->current_ride);

	if (ride_type_has_flag(ride->type, RIDE_TYPE_FLAG_13)){
		if (ride->status != RIDE_STATUS_OPEN ||
			ride->vehicle_change_timeout != 0 ||
			(++peep->var_AC) == 0){

			peep_update_ride_sub_state_2_rejoin_queue(peep, ride);
			return;
		}

		peep_update_ride_sub_state_2_enter_ride(peep, ride);
		return;
	}

	rct_vehicle* vehicle = GET_VEHICLE(ride->vehicles[peep->current_train]);
	for (int i = peep->current_car; i != 0; --i){
		vehicle = GET_VEHICLE(vehicle->next_vehicle_on_train);
	}

	rct_ride_entry* ride_entry = get_ride_entry(vehicle->ride_subtype);

	if (ride_entry->vehicles[0].flags_a & VEHICLE_ENTRY_FLAG_A_MINI_GOLF){
		vehicle->mini_golf_flags &= ~(1 << 5);


		for (int i = 0; i < ride->num_vehicles; ++i){
			if (ride->vehicles[i] == 0xFFFF)
				continue;

			rct_vehicle* train = GET_VEHICLE(ride->vehicles[i]);
			rct_vehicle* second_vehicle = GET_VEHICLE(train->next_vehicle_on_train);

			if (second_vehicle->num_peeps == 0)
				continue;

			if (second_vehicle->mini_golf_flags & (1 << 5))
				continue;

			return;
		}
	}

	if (!vehicle_is_used_in_pairs(vehicle)){
		peep_update_ride_sub_state_2_enter_ride(peep, ride);
		return;
	}

	if (ride->mode == RIDE_MODE_FORWARD_ROTATION ||
		ride->mode == RIDE_MODE_BACKWARD_ROTATION){
		if (peep->current_seat & 1 ||
			!(vehicle->next_free_seat & 1)){
			peep_update_ride_sub_state_2_enter_ride(peep, ride);
			return;
		}
	}
	else{
		uint8 current_seat = (peep->current_seat & 0xFE) + 1;
		if (current_seat < vehicle->next_free_seat)
		{
			peep_update_ride_sub_state_2_enter_ride(peep, ride);
			return;
		}
	}

	rct_vehicle *currentTrain = GET_VEHICLE(ride->vehicles[peep->current_train]);
	if (ride->status == RIDE_STATUS_OPEN &&
		++peep->var_AC != 0 &&
		!(currentTrain->update_flags & VEHICLE_UPDATE_FLAG_TRAIN_READY_DEPART)){
		return;
	}

	if (ride->mode != RIDE_MODE_FORWARD_ROTATION &&
		ride->mode != RIDE_MODE_BACKWARD_ROTATION){
		if (vehicle->next_free_seat - 1 != peep->current_seat)
			return;
	}

	vehicle->next_free_seat--;
	vehicle->peep[peep->current_seat] = 0xFFFF;

	peep_update_ride_sub_state_2_rejoin_queue(peep, ride);
}

static void peep_update_ride_sub_state_5(rct_peep* peep){
	rct_ride* ride = get_ride(peep->current_ride);

	rct_vehicle* vehicle = GET_VEHICLE(ride->vehicles[peep->current_train]);
	for (int i = peep->current_car; i != 0; --i){
		vehicle = GET_VEHICLE(vehicle->next_vehicle_on_train);
	}

	if (ride->mode != RIDE_MODE_FORWARD_ROTATION &&
		ride->mode != RIDE_MODE_BACKWARD_ROTATION){
		if (peep->current_seat != vehicle->num_peeps)
			return;
	}

	if (vehicle_is_used_in_pairs(vehicle)){
		rct_peep* seated_peep = GET_PEEP(vehicle->peep[peep->current_seat ^ 1]);
		if (seated_peep->sub_state != 5)
			return;

		vehicle->num_peeps++;
		ride->cur_num_customers++;

		vehicle->friction += seated_peep->var_41;
		invalidate_sprite_2((rct_sprite*)seated_peep);
		sprite_move(0x8000, 0, 0, (rct_sprite*)seated_peep);

		peep_decrement_num_riders(seated_peep);
		seated_peep->state = PEEP_STATE_ON_RIDE;
		peep_window_state_update(seated_peep);
		seated_peep->time_on_ride = 0;
		seated_peep->sub_state = 6;
		peep_on_enter_or_exit_ride(seated_peep, peep->current_ride, 0);
	}

	vehicle->num_peeps++;
	ride->cur_num_customers++;

	vehicle->friction += peep->var_41;
	invalidate_sprite_2((rct_sprite*)vehicle);

	invalidate_sprite_2((rct_sprite*)peep);
	sprite_move(0x8000, 0, 0, (rct_sprite*)peep);

	peep_decrement_num_riders(peep);
	peep->state = PEEP_STATE_ON_RIDE;
	peep_window_state_update(peep);

	peep->time_on_ride = 0;
	peep->sub_state = 6;

	peep_on_enter_or_exit_ride(peep, peep->current_ride, 0);
}

/**
 *
 *  rct2: 0x00693028
 */
static void peep_update_ride_sub_state_7(rct_peep* peep){
	rct_ride* ride = get_ride(peep->current_ride);

	rct_vehicle* vehicle = GET_VEHICLE(ride->vehicles[peep->current_train]);
	uint8 ride_station = vehicle->current_station;

	for (int i = peep->current_car; i != 0; --i){
		vehicle = GET_VEHICLE(vehicle->next_vehicle_on_train);
	}

	// Check if ride is NOT Ferris Wheel.
	if (ride->mode != RIDE_MODE_FORWARD_ROTATION &&
	        ride->mode != RIDE_MODE_BACKWARD_ROTATION){
		if (vehicle->num_peeps - 1 != peep->current_seat)
			return;
	}

	peep->action_sprite_image_offset++;
	if (peep->action_sprite_image_offset & 3)
		return;

	peep->action_sprite_image_offset = 0;

	vehicle->num_peeps--;
	vehicle->friction -= peep->var_41;
	invalidate_sprite_2((rct_sprite*)vehicle);

	peep->current_ride_station = ride_station;

	rct_ride_entry* ride_entry = get_ride_entry(vehicle->ride_subtype);
	rct_ride_entry_vehicle* vehicle_entry = &ride_entry->vehicles[vehicle->vehicle_type];

	if (!(vehicle_entry->flags_b & VEHICLE_ENTRY_FLAG_B_10)){
		sint16 x, y, z;
		x = ride->exits[peep->current_ride_station] & 0xFF;
		y = ride->exits[peep->current_ride_station] >> 8;
		z = ride->station_heights[peep->current_ride_station];

		rct_map_element* map_element = ride_get_station_exit_element(ride, x, y, z);

		uint8 exit_direction = (map_element == NULL ? 0 : map_element->type & MAP_ELEMENT_DIRECTION_MASK);
		exit_direction ^= (1 << 1);

		if (!ride_type_has_flag(ride->type, RIDE_TYPE_FLAG_16)){

			for (; vehicle->is_child; vehicle = GET_VEHICLE(vehicle->prev_vehicle_on_ride)){
				uint16 trackType = vehicle->track_type >> 2;
				if (trackType == TRACK_ELEM_FLAT || trackType > TRACK_ELEM_MIDDLE_STATION)
					continue;

				rct_map_element* inner_map = map_get_first_element_at(vehicle->track_x / 32, vehicle->track_y / 32);
				for (;; inner_map++){
					if (map_element_get_type(inner_map) != MAP_ELEMENT_TYPE_TRACK)
						continue;
					if (inner_map->base_height == vehicle->track_z / 8)
						break;
				}

				uint8 al = (inner_map->properties.track.sequence & 0x70) >> 4;
				if (al == peep->current_ride_station)
					break;
			}

			uint8 shift_multiplier = 12;
			uint8 direction = exit_direction;

			ride_entry = get_ride_entry(ride->subtype);

			if (ride_entry != NULL) {
				vehicle_entry = &ride_entry->vehicles[ride_entry->default_vehicle];

				if (vehicle_entry->flags_b & VEHICLE_ENTRY_FLAG_B_14){
					shift_multiplier = 9;
				}

				if (vehicle_entry->flags_b & (VEHICLE_ENTRY_FLAG_B_12 | VEHICLE_ENTRY_FLAG_B_14)){
					direction = ((vehicle->sprite_direction + 3) / 8) + 1;
					direction &= 3;

					if (vehicle->var_CD == 6)
						direction ^= (1 << 1);
				}
			}


			sint16 x_shift = word_981D6C[direction].x;
			sint16 y_shift = word_981D6C[direction].y;

			x = vehicle->x + x_shift * shift_multiplier;
			y = vehicle->y + y_shift * shift_multiplier;
			z *= 8;

			peep_go_to_ride_exit(peep, ride, x, y, z, exit_direction);
			return;
		}

		x = vehicle->x + word_981D6C[exit_direction].x * 12;
		y = vehicle->y + word_981D6C[exit_direction].y * 12;

		sint8 load_position = vehicle_entry->peep_loading_positions[peep->current_seat];

		switch (vehicle->sprite_direction / 8){
		case 0:
			x -= load_position;
			break;
		case 1:
			y += load_position;
			break;
		case 2:
			x += load_position;
			break;
		case 3:
			y -= load_position;
			break;
		}

		z = ride->station_heights[peep->current_ride_station] * 8;

		peep_go_to_ride_exit(peep, ride, x, y, z, exit_direction);
		return;
	}

	sint16 x, y, z;
	x = ride->exits[peep->current_ride_station] & 0xFF;
	y = ride->exits[peep->current_ride_station] >> 8;
	z = ride->station_heights[peep->current_ride_station];

	rct_map_element* map_element = ride_get_station_exit_element(ride, x, y, z);

	uint8 exit_direction = (map_element == NULL ? 0 : map_element->type & MAP_ELEMENT_DIRECTION_MASK);

	x = ride->station_starts[peep->current_ride_station] & 0xFF;
	y = ride->station_starts[peep->current_ride_station] >> 8;

	map_element = ride_get_station_start_track_element(ride, peep->current_ride_station);

	uint8 station_direction = (map_element == NULL ? 0 : map_element->type & MAP_ELEMENT_DIRECTION_MASK);

	vehicle = GET_VEHICLE(ride->vehicles[peep->current_train]);

	ride_entry = get_ride_entry(vehicle->ride_subtype);
	rct_ride_entry_vehicle* vehicle_type = &ride_entry->vehicles[vehicle->vehicle_type];

	uint8 cl = peep->current_seat;
	uint8 ch = peep->current_seat & 0xF8;

	if (ride->type != RIDE_TYPE_ENTERPRISE)
		station_direction *= 2;

	if (*vehicle_type->peep_loading_positions == 0){
		station_direction /= 2;
		cl = 0;
		ch = 0;
	}
	cl += station_direction;
	cl &= 0x7;
	cl += ch;
	peep->var_37 = ((exit_direction | cl * 4) * 4) | 1;

	x *= 32;
	y *= 32;
	x += 16;
	y += 16;

	if (ride->type == RIDE_TYPE_ENTERPRISE)
	{
		x = vehicle->x;
		y = vehicle->y;
	}

	sint16 exit_x = x + vehicle_type->peep_loading_positions[(peep->var_37 + 1) * 2 + 1];
	sint16 exit_y = y + vehicle_type->peep_loading_positions[(peep->var_37 + 1) * 2 + 2];

	z *= 8;
	z += RideData5[ride->type].z;

	if (ride->type == RIDE_TYPE_MOTION_SIMULATOR)
		z += 15;

	sprite_move(exit_x, exit_y, z, (rct_sprite*)peep);
	invalidate_sprite_2((rct_sprite*)peep);

	x += vehicle_type->peep_loading_positions[peep->var_37 * 2 + 1];
	y += vehicle_type->peep_loading_positions[peep->var_37 * 2 + 2];

	peep->destination_x = x;
	peep->destination_y = y;
	peep->destination_tolerence = 2;
	peep->sub_state = 13;
}

/**
 *
 *  rct2: 0x0069376A
 */
static void peep_update_ride_prepare_for_state_9(rct_peep* peep){
	rct_ride* ride = get_ride(peep->current_ride);

	sint16 x = ride->exits[peep->current_ride_station] & 0xFF;
	sint16 y = ride->exits[peep->current_ride_station] >> 8;
	sint16 z = ride->station_heights[peep->current_ride_station];

	rct_map_element* map_element = ride_get_station_exit_element(ride, x, y, z);

	uint8 exit_direction = (map_element == NULL ? 0 : map_element->type & MAP_ELEMENT_DIRECTION_MASK);

	x *= 32;
	y *= 32;
	x += 16;
	y += 16;

	sint16 x_shift = word_981D6C[exit_direction].x;
	sint16 y_shift = word_981D6C[exit_direction].y;

	sint16 shift_multiplier = 20;

	rct_ride_entry* ride_type = get_ride_entry(ride->subtype);
	if (ride_type != NULL) {
		rct_ride_entry_vehicle* vehicle_entry = &ride_type->vehicles[ride_type->default_vehicle];
		if (vehicle_entry->flags_b & (VEHICLE_ENTRY_FLAG_B_12 | VEHICLE_ENTRY_FLAG_B_14)){
			shift_multiplier = 32;
		}
	}

	x_shift *= shift_multiplier;
	y_shift *= shift_multiplier;

	x -= x_shift;
	y -= y_shift;

	peep->destination_x = x;
	peep->destination_y = y;
	peep->destination_tolerence = 2;
	peep->sub_state = 9;
}

/**
 *
 *  rct2: 0x0069374F
 */
static void peep_update_ride_sub_state_8(rct_peep* peep){
	sint16 x, y, xy_distance;
	if (peep_update_action(&x, &y, &xy_distance, peep)){
		invalidate_sprite_2((rct_sprite*)peep);
		sprite_move(x, y, peep->z, (rct_sprite*)peep);
		invalidate_sprite_2((rct_sprite*)peep);
		return;
	}

	peep_update_ride_prepare_for_state_9(peep);
}

/**
 *
 *  rct2: 0x0069382E
 */
static void peep_update_ride_sub_state_9(rct_peep* peep){
	sint16 x, y, xy_distance;
	rct_ride* ride = get_ride(peep->current_ride);

	if (peep_update_action(&x, &y, &xy_distance, peep)){
		invalidate_sprite_2((rct_sprite*)peep);

		if (xy_distance >= 16){
			sint16 z = ride->station_heights[peep->current_ride_station] * 8;

			z += RideData5[ride->type].z;
			sprite_move(x, y, z, (rct_sprite*)peep);
			invalidate_sprite_2((rct_sprite*)peep);
			return;
		}

		sub_693BE5(peep, 0);
		sprite_move(x, y, peep->z, (rct_sprite*)peep);
		invalidate_sprite_2((rct_sprite*)peep);
	}

	if (ride->lifecycle_flags & RIDE_LIFECYCLE_ON_RIDE_PHOTO){
		uint8 secondaryItem = RidePhotoItems[ride->type];
		if (sub_69AF1E(peep, peep->current_ride, secondaryItem, ride->price_secondary)) {
			ride->no_secondary_items_sold++;
		}
	}
	peep->sub_state = 18;
}

/**
 *
 *  rct2: 0x006926AD
 */
static void peep_update_ride_sub_state_12(rct_peep* peep){
	sint16 x, y, xy_distance;
	rct_ride* ride = get_ride(peep->current_ride);

	if (peep_update_action(&x, &y, &xy_distance, peep)){
		sint16 z;
		if (ride->type == RIDE_TYPE_MOTION_SIMULATOR){
			z = ride->station_heights[peep->current_ride_station] * 8 + 2;

			if ((peep->var_37 & 3) == 2){
				xy_distance -= 12;
				if (xy_distance < 0)
					xy_distance = 0;

				if (xy_distance <= 15){
					z += 15 - xy_distance;
				}
			}
		}
		else{
			z = peep->z;
		}
		invalidate_sprite_2((rct_sprite*)peep);
		sprite_move(x, y, z, (rct_sprite*)peep);
		invalidate_sprite_2((rct_sprite*)peep);
		return;
	}

	if ((peep->var_37 & 3) == 2){
		peep->sub_state = 5;
		return;
	}

	peep->var_37++;

	rct_vehicle* vehicle = GET_VEHICLE(ride->vehicles[peep->current_train]);

	x = ride->station_starts[peep->current_ride_station] & 0xFF;
	y = ride->station_starts[peep->current_ride_station] >> 8;

	x *= 32;
	y *= 32;
	x += 16;
	y += 16;

	if (ride->type == RIDE_TYPE_ENTERPRISE){
		x = vehicle->x;
		y = vehicle->y;
	}

	rct_ride_entry* ride_entry = get_ride_entry(vehicle->ride_subtype);
	rct_ride_entry_vehicle* vehicle_type = &ride_entry->vehicles[vehicle->vehicle_type];

	x += vehicle_type->peep_loading_positions[peep->var_37 * 2 + 1];
	y += vehicle_type->peep_loading_positions[peep->var_37 * 2 + 2];

	peep->destination_x = x;
	peep->destination_y = y;
}

/**
 *
 *  rct2: 0x0069357D
 */
static void peep_update_ride_sub_state_13(rct_peep* peep){
	sint16 x, y, xy_distance;
	rct_ride* ride = get_ride(peep->current_ride);

	if (peep_update_action(&x, &y, &xy_distance, peep)){
		sint16 z;
		if (ride->type == RIDE_TYPE_MOTION_SIMULATOR){
			z = ride->station_heights[peep->current_ride_station] * 8 + 2;

			if ((peep->var_37 & 3) == 1){

				if (xy_distance > 15)
					xy_distance = 15;

				z += xy_distance;
			}
		}
		else{
			z = peep->z;
		}
		invalidate_sprite_2((rct_sprite*)peep);
		sprite_move(x, y, z, (rct_sprite*)peep);
		invalidate_sprite_2((rct_sprite*)peep);
		return;
	}

	if ((peep->var_37 & 3) != 0){
		if ((peep->var_37 & 3) == 3){
			peep_update_ride_prepare_for_state_9(peep);
			return;
		}

		peep->var_37--;
		rct_vehicle* vehicle = GET_VEHICLE(ride->vehicles[peep->current_train]);

		x = ride->station_starts[peep->current_ride_station] & 0xFF;
		y = ride->station_starts[peep->current_ride_station] >> 8;

		x *= 32;
		y *= 32;
		x += 16;
		y += 16;

		if (ride->type == RIDE_TYPE_ENTERPRISE){
			x = vehicle->x;
			y = vehicle->y;
		}

		rct_ride_entry* ride_entry = get_ride_entry(vehicle->ride_subtype);
		rct_ride_entry_vehicle* vehicle_type = &ride_entry->vehicles[vehicle->vehicle_type];

		x += vehicle_type->peep_loading_positions[peep->var_37 * 2 + 1];
		y += vehicle_type->peep_loading_positions[peep->var_37 * 2 + 2];

		peep->destination_x = x;
		peep->destination_y = y;
		return;
	}

	peep->var_37 |= 3;

	x = ride->exits[peep->current_ride_station] & 0xFF;
	y = ride->exits[peep->current_ride_station] >> 8;
	sint16 z = ride->station_heights[peep->current_ride_station];

	rct_map_element* map_element = ride_get_station_exit_element(ride, x, y, z);

	uint8 exit_direction = (map_element == NULL ? 0 : map_element->type & MAP_ELEMENT_DIRECTION_MASK);
	exit_direction ^= (1 << 1);

	x *= 32;
	y *= 32;
	x += 16;
	y += 16;

	sint16 x_shift = word_981D6C[exit_direction].x;
	sint16 y_shift = word_981D6C[exit_direction].y;

	sint16 shift_multiplier = 20;

	rct_ride_entry* ride_type = get_ride_entry(ride->subtype);
	rct_ride_entry_vehicle* vehicle_entry = &ride_type->vehicles[ride_type->default_vehicle];
	if (vehicle_entry->flags_b & (VEHICLE_ENTRY_FLAG_B_12 | VEHICLE_ENTRY_FLAG_B_14)){
		shift_multiplier = 32;
	}

	x_shift *= shift_multiplier;
	y_shift *= shift_multiplier;

	x -= x_shift;
	y -= y_shift;

	peep->destination_x = x;
	peep->destination_y = y;
}

/**
 *
 *  rct2: 0x006927B3
 */
static void peep_update_ride_sub_state_14(rct_peep* peep){
	sint16 x, y, xy_distance;
	rct_ride* ride = get_ride(peep->current_ride);

	if (peep_update_action(&x, &y, &xy_distance, peep)){
		invalidate_sprite_2((rct_sprite*)peep);
		sprite_move(x, y, peep->z, (rct_sprite*)peep);
		invalidate_sprite_2((rct_sprite*)peep);
		return;
	}

	if ((peep->var_37 & 3) == 3){
		peep->sub_state = 15;
		peep->destination_x = 0;
		peep->destination_y = 0;
		peep->var_37 = (peep->var_37 / 4) & 0xC;
		sprite_move(0x8000, y, peep->z, (rct_sprite*)peep);
		return;
	}
	else if ((peep->var_37 & 3) == 2){
		uint8 last_ride = 0;
		if (ride->status != RIDE_STATUS_OPEN)
			last_ride = 1;
		else if (peep->current_car++ != 0){
			if (ride->mode == RIDE_MODE_SINGLE_RIDE_PER_ADMISSION)
				last_ride = 1;
			if ((uint8)(peep->current_car - 1) > (scenario_rand() & 0xF))
				last_ride = 1;
		}

		if (last_ride){
			x = ride->exits[peep->current_ride_station] & 0xFF;
			y = ride->exits[peep->current_ride_station] >> 8;
			sint16 z = ride->station_heights[peep->current_ride_station];

			rct_map_element* map_element = ride_get_station_exit_element(ride, x, y, z);

			uint8 exit_direction = (map_element == NULL ? 0 : map_element->type & MAP_ELEMENT_DIRECTION_MASK);

			peep->var_37 = (exit_direction * 4) | (peep->var_37 & 0x30) |  1;
			x = ride->station_starts[peep->current_ride_station] & 0xFF;
			y = ride->station_starts[peep->current_ride_station] >> 8;

			x *= 32;
			y *= 32;

			const rct_xy16 edx  = _97e1bc[ride->type][peep->var_37];
			x += edx.x;
			y += edx.y;

			peep->destination_x = x;
			peep->destination_y = y;
			peep->sub_state = 16;
			return;
		}
	}
	peep->var_37++;

	x = ride->station_starts[peep->current_ride_station] & 0xFF;
	y = ride->station_starts[peep->current_ride_station] >> 8;

	x *= 32;
	y *= 32;

	const rct_xy16 edx  = _97e1bc[ride->type][peep->var_37];
	x += edx.x;
	y += edx.y;

	peep->destination_x = x;
	peep->destination_y = y;
}

/** rct2: 0x00981F0C, 0x00981F0E */
static const rct_xy16 _981F0C[] = {
	{25,  56},
	{56,  7},
	{7,   -24},
	{-24, 25},
};

/** rct2: 0x00981F1C, 0x00981F1E */
static const rct_xy16 _981F1C[] = {
	{8,   56},
	{56,  24},
	{24,  -24},
	{-24, 8},
};

/**
 *
 *  rct2: 0x00692D83
 */
static void peep_update_ride_sub_state_15(rct_peep* peep){
	rct_ride* ride = get_ride(peep->current_ride);

	if (ride->type != RIDE_TYPE_SPIRAL_SLIDE)
		return;

	if ((peep->var_37 & 3) == 0){
		switch (peep->destination_x){
		case 0:
			peep->destination_y++;
			if (peep->destination_y >= 30)
				peep->destination_x++;
			return;
		case 1:
			if (ride->slide_in_use != 0)
				return;

			ride->slide_in_use++;
			ride->slide_peep = peep->sprite_index;
			ride->slide_peep_t_shirt_colour = peep->tshirt_colour;
			ride->spiral_slide_progress = 0;
			peep->destination_x++;
			return;
		case 2:
			return;
		case 3:
		{
			sint16 x = ride->station_starts[peep->current_ride_station] & 0xFF;
			sint16 y = ride->station_starts[peep->current_ride_station] >> 8;

			x *= 32;
			y *= 32;

			uint8 direction = (peep->var_37 / 4) & 3;
			sint16 dest_x = x + _981F1C[direction].x;
			sint16 dest_y = y + _981F1C[direction].y;

			peep->destination_x = dest_x;
			peep->destination_y = dest_y;

			x += _981F0C[direction].x;
			y += _981F0C[direction].y;

			sprite_move(x, y, peep->z, (rct_sprite*)peep);

			peep->sprite_direction = (peep->var_37 & 0xC) * 2;

			invalidate_sprite_2((rct_sprite*)peep);

			peep->var_37++;
			return;
		}
		default:
			return;
		}
	}

	sint16 x, y, xy_distance;

	if (peep_update_action(&x, &y, &xy_distance, peep)){
		invalidate_sprite_2((rct_sprite*)peep);
		sprite_move(x, y, peep->z, (rct_sprite*)peep);
		invalidate_sprite_2((rct_sprite*)peep);
		return;
	}

	peep->var_37 = (peep->var_37 * 4 & 0x30) + 2;

	x = ride->station_starts[peep->current_ride_station] & 0xFF;
	y = ride->station_starts[peep->current_ride_station] >> 8;

	x *= 32;
	y *= 32;

	const rct_xy16 edx  = _97e1bc[ride->type][peep->var_37];
	x += edx.x;
	y += edx.y;

	peep->destination_x = x;
	peep->destination_y = y;
	peep->sub_state = 14;
}

/**
 *
 *  rct2: 0x00692C6B
 */
static void peep_update_ride_sub_state_16(rct_peep* peep){
	sint16 x, y, xy_distance;

	if (peep_update_action(&x, &y, &xy_distance, peep)){
		invalidate_sprite_2((rct_sprite*)peep);
		sprite_move(x, y, peep->z, (rct_sprite*)peep);
		invalidate_sprite_2((rct_sprite*)peep);
		return;
	}

	rct_ride* ride = get_ride(peep->current_ride);

	if ((peep->var_37 & 0x3) != 0){
		if ((peep->var_37 & 0x3) == 3){
			peep_update_ride_prepare_for_state_9(peep);
			return;
		}

		peep->var_37--;
		x = ride->station_starts[peep->current_ride_station] & 0xFF;
		y = ride->station_starts[peep->current_ride_station] >> 8;

		x *= 32;
		y *= 32;

		const rct_xy16 edx  = _97e1bc[ride->type][peep->var_37];
		x += edx.x;
		y += edx.y;

		peep->destination_x = x;
		peep->destination_y = y;
		return;
	}

	peep->var_37 |= 3;

	x = ride->exits[peep->current_ride_station] & 0xFF;
	y = ride->exits[peep->current_ride_station] >> 8;
	sint16 z = ride->station_heights[peep->current_ride_station];

	rct_map_element* map_element = ride_get_station_exit_element(ride, x, y, z);

	uint8 exit_direction = (map_element == NULL ? 0 : map_element->type & MAP_ELEMENT_DIRECTION_MASK);
	exit_direction ^= (1 << 1);

	x *= 32;
	y *= 32;
	x += 16;
	y += 16;

	sint16 x_shift = word_981D6C[exit_direction].x;
	sint16 y_shift = word_981D6C[exit_direction].y;

	sint16 shift_multiplier = 20;

	x_shift *= shift_multiplier;
	y_shift *= shift_multiplier;

	x -= x_shift;
	y -= y_shift;

	peep->destination_x = x;
	peep->destination_y = y;
}

/** rct2: 0x00981FE4 */
static const uint8 _981FE4[][4] = {
	{ 15,  7, 15,  7 },
	{ 11,  3, 11,  3 },
	{  7, 15,  7, 15 },
	{  3, 11,  3, 11 },
};

/** rct2: 0x00981FF4 */
static const uint8 _981FF4[][4] = {
	{  1,  2, 14,  0 },
	{  4,  5,  6,  2 },
	{  6,  8,  9, 10 },
	{ 14, 10, 12, 13 },
};

/**
 *
 *  rct2: 0x00692A83
 */
static void peep_update_ride_sub_state_17(rct_peep* peep){
	sint16 x, y, xy_distance;

	if (peep_update_action(&x, &y, &xy_distance, peep)){
		invalidate_sprite_2((rct_sprite*)peep);
		sprite_move(x, y, peep->z, (rct_sprite*)peep);
		invalidate_sprite_2((rct_sprite*)peep);
		return;
	}

	rct_ride* ride = get_ride(peep->current_ride);
	if (peep->var_37 == 16){
		peep_update_ride_prepare_for_state_9(peep);
		return;
	}

	if (peep->action >= PEEP_ACTION_NONE_1){
		if (peep->energy > 64 &&
			(scenario_rand() & 0xFFFF) <= 2427){

			peep->action = PEEP_ACTION_JUMP;
			peep->action_frame = 0;
			peep->action_sprite_image_offset = 0;
			sub_693B58(peep);
			invalidate_sprite_2((rct_sprite*)peep);
		}
	}

	x = peep->destination_x & 0xFFE0;
	y = peep->destination_y & 0xFFE0;
	sint16 z = ride->station_heights[0];

	// Find the station track element
	rct_map_element* mapElement = map_get_first_element_at(x / 32, y / 32);
	do {
		if (map_element_get_type(mapElement) == MAP_ELEMENT_TYPE_TRACK && z == mapElement->base_height)
			break;

	} while (!map_element_is_last_for_tile(mapElement++));

	uint16 maze_entry = mapElement->properties.track.maze_entry;
	uint16 open_hedges = 0;
	uint8 var_37 = peep->var_37;
	// var_37 is 3, 7, 11 or 15

	if (maze_entry & (1 << _981FF4[var_37 / 4][3])) {
		open_hedges = 1;
	}
	open_hedges <<= 1;
	if (maze_entry & (1 << _981FF4[var_37 / 4][2])) {
		open_hedges |= 1;
	}
	open_hedges <<= 1;
	if (maze_entry & (1 << _981FF4[var_37 / 4][1])) {
		open_hedges |= 1;
	}
	open_hedges <<= 1;
	if (maze_entry & (1 << _981FF4[var_37 / 4][0])) {
		open_hedges |= 1;
	}

	open_hedges ^= 0xF;
	if (open_hedges == 0)
		return;

	uint8 maze_last_edge = peep->maze_last_edge ^ (1 << 1);
	open_hedges &= ~(1 << maze_last_edge);
	if (open_hedges == 0)
		open_hedges |= (1 << maze_last_edge);

	uint8 chosen_edge = scenario_rand() & 0x3;
	while (!(open_hedges & (1 << chosen_edge))){
		chosen_edge = (chosen_edge + 1) & 3;
	}

	x = TileDirectionDelta[chosen_edge].x / 2;
	y = TileDirectionDelta[chosen_edge].y / 2;

	x += peep->destination_x;
	y += peep->destination_y;

	uint8 type = 0;

	mapElement = map_get_first_element_at(x / 32, y / 32);
	do {
		if (z != mapElement->base_height)
			continue;

		if (map_element_get_type(mapElement) == MAP_ELEMENT_TYPE_TRACK){
			type = 1;
			break;
		}

		if (map_element_get_type(mapElement) == MAP_ELEMENT_TYPE_ENTRANCE &&
			mapElement->properties.entrance.type == ENTRANCE_TYPE_RIDE_EXIT){
			type = 2;
			break;
		}
	} while (!map_element_is_last_for_tile(mapElement++));

	switch (type){
	case 0:
		peep->maze_last_edge++;
		peep->maze_last_edge &= 3;
		return;
	case 1:
		peep->destination_x = x;
		peep->destination_y = y;

		peep->var_37 = _981FE4[peep->var_37 / 4][chosen_edge];
		peep->maze_last_edge = chosen_edge;
		break;
	case 2:
		x = peep->destination_x;
		y = peep->destination_y;
		if (chosen_edge & 1){
			x &= 0xFFE0;
			x += 16;
		}
		else{
			y &= 0xFFE0;
			y += 16;
		}
		peep->destination_x = x;
		peep->destination_y = y;
		peep->var_37 = 16;
		peep->maze_last_edge = chosen_edge;
		break;
	}

	if (peep_update_action(&x, &y, &xy_distance, peep)){
		invalidate_sprite_2((rct_sprite*)peep);
		sprite_move(x, y, peep->z, (rct_sprite*)peep);
		invalidate_sprite_2((rct_sprite*)peep);
		return;
	}
}

/**
 *
 *  rct2: 0x006938D2
 */
static void peep_update_ride_sub_state_18(rct_peep* peep){
	sint16 x, y, xy_distance;
	rct_ride* ride = get_ride(peep->current_ride);

	if (peep_update_action(&x, &y, &xy_distance, peep)){
		invalidate_sprite_2((rct_sprite*)peep);
		sprite_move(x, y, ride->station_heights[peep->current_ride_station] * 8, (rct_sprite*)peep);
		invalidate_sprite_2((rct_sprite*)peep);
		return;
	}

	peep_on_enter_or_exit_ride(peep, peep->current_ride, 1);

	if (peep->peep_flags & PEEP_FLAGS_TRACKING){
		set_format_arg(0, rct_string_id, peep->name_string_idx);
		set_format_arg(2, uint32, peep->id);
		set_format_arg(6, rct_string_id, ride->name);
		set_format_arg(8, uint32, ride->name_arguments);

		if (gConfigNotifications.guest_left_ride) {
			news_item_add_to_queue(NEWS_ITEM_PEEP_ON_RIDE, STR_PEEP_TRACKING_LEFT_RIDE_X, peep->sprite_index);
		}
	}

	peep->interactionRideIndex = 0xFF;
	peep_decrement_num_riders(peep);
	peep->state = PEEP_STATE_FALLING;
	peep_window_state_update(peep);

	x = peep->x & 0xFFE0;
	y = peep->y & 0xFFE0;

	// Find the station track element
	rct_map_element* mapElement = map_get_first_element_at(x / 32, y / 32);
	do {
		if (map_element_get_type(mapElement) != MAP_ELEMENT_TYPE_PATH)
			continue;

		sint16 z = map_height_from_slope(peep->x, peep->y, mapElement->properties.path.type);
		z += mapElement->base_height * 8;

		sint16 z_diff = peep->z - z;
		if (z_diff > 0 || z_diff < -16)
			continue;

		sprite_move(peep->x, peep->y, z, (rct_sprite*)peep);
		invalidate_sprite_2((rct_sprite*)peep);
		return;
	} while (!map_element_is_last_for_tile(mapElement++));
}

/**
 *
 *  rct2: 0x0069299C
 */
static void peep_update_ride_sub_state_19(rct_peep* peep){
	sint16 x, y, xy_distance;

	if (peep_update_action(&x, &y, &xy_distance, peep)){
		invalidate_sprite_2((rct_sprite*)peep);
		sprite_move(x, y, peep->z, (rct_sprite*)peep);
		invalidate_sprite_2((rct_sprite*)peep);
		return;
	}

	peep->sub_state++;
}

/**
 *
 *  rct2: 0x006929BB
 */
static void peep_update_ride_sub_state_20(rct_peep* peep){
	sint16 x, y;
	rct_ride* ride = get_ride(peep->current_ride);

	if (ride->type == RIDE_TYPE_FIRST_AID){
		if (peep->nausea <= 35){
			peep->sub_state++;

			x = peep->next_x + 16;
			y = peep->next_y + 16;
			peep->destination_x = x;
			peep->destination_y = y;
			peep->destination_tolerence = 3;
			peep->happiness_growth_rate = min(peep->happiness_growth_rate + 30, 0xFF);
			peep->happiness = peep->happiness_growth_rate;
		}
		else{
			peep->nausea--;
			peep->nausea_growth_rate = peep->nausea;
		}
		return;
	}

	if (peep->bathroom != 0){
		peep->bathroom--;
		return;
	}

	// Do not play toilet flush sound on title screen as its considered loud and annoying
	if (!(gScreenFlags & SCREEN_FLAGS_TITLE_DEMO)) {
		audio_play_sound_at_location(SOUND_TOILET_FLUSH, peep->x, peep->y, peep->z);
	}

	peep->sub_state++;

	x = peep->next_x + 16;
	y = peep->next_y + 16;
	peep->destination_x = x;
	peep->destination_y = y;
	peep->destination_tolerence = 3;

	peep->happiness_growth_rate = min(peep->happiness_growth_rate + 30, 0xFF);
	peep->happiness = peep->happiness_growth_rate;

	peep_stop_purchase_thought(peep, ride->type);
}

/**
 *
 *  rct2: 0x00692935
 */
static void peep_update_ride_sub_state_21(rct_peep* peep){
	sint16 x, y, xy_distance;

	if (peep_update_action(&x, &y, &xy_distance, peep)){
		invalidate_sprite_2((rct_sprite*)peep);
		sprite_move(x, y, peep->z, (rct_sprite*)peep);
		invalidate_sprite_2((rct_sprite*)peep);

		x = peep->x & 0xFFE0;
		y = peep->y & 0xFFE0;
		if (x != peep->next_x)
			return;
		if (y != peep->next_y)
			return;
	}

	peep_decrement_num_riders(peep);
	peep->state = PEEP_STATE_WALKING;
	peep_window_state_update(peep);

	rct_ride* ride = get_ride(peep->current_ride);
	ride->total_customers++;
	ride->window_invalidate_flags |= RIDE_INVALIDATE_RIDE_CUSTOMER;

	ride_update_satisfaction(ride, peep->happiness / 64);
}

/**
 *
 *  rct2: 0x691A30
 * Used by entering_ride and queueing_front */
static void peep_update_ride(rct_peep* peep){
	switch (peep->sub_state){
	case 0:
		peep_update_ride_sub_state_0(peep);
		break;
	case 1:
		peep_update_ride_sub_state_1(peep);
		break;
	case 2:
		peep_update_ride_sub_state_2(peep);
		break;
	case 3:
		peep_update_ride_sub_state_1(peep);
		break;
	case 4:
	{
		sint16 x, y, xy_distance;
		if (!peep_update_action(&x, &y, &xy_distance, peep))
		{
			peep->sub_state = 5;
			break;
		}

		invalidate_sprite_2((rct_sprite*)peep);
		sprite_move(x, y, peep->z, (rct_sprite*)peep);
		invalidate_sprite_2((rct_sprite*)peep);
		break;
	}
	case 5:
		peep_update_ride_sub_state_5(peep);
		break;
	case 6:
		// No action, on ride.
		break;
	case 7:
		peep_update_ride_sub_state_7(peep);
		break;
	case 8:
		peep_update_ride_sub_state_8(peep);
		break;
	case 9:
		peep_update_ride_sub_state_9(peep);
		break;
	case 10:
	case 11:
		assert(false);
		break;
	case 12:
		peep_update_ride_sub_state_12(peep);
		break;
	case 13:
		peep_update_ride_sub_state_13(peep);
		break;
	case 14:
		peep_update_ride_sub_state_14(peep);
		break;
	case 15:
		peep_update_ride_sub_state_15(peep);
		break;
	case 16:
		peep_update_ride_sub_state_16(peep);
		break;
	case 17:
		peep_update_ride_sub_state_17(peep);
		break;
	case 18:
		peep_update_ride_sub_state_18(peep);
		break;
	case 19:
		peep_update_ride_sub_state_19(peep);
		break;
	case 20:
		peep_update_ride_sub_state_20(peep);
		break;
	case 21:
		peep_update_ride_sub_state_21(peep);
		break;
	default:
		// Invalid peep sub-state
		assert(false);
		break;
	}
}

static const uint32 loc_992A18[9] = {
	(1 << 14) | (1 << 13) | (1 << 12) | (1 << 10) | (1 << 9) | (1 << 8) | (1 << 7),
	(1 << 14) | (1 << 13) | (1 << 12) | (1 << 2) | (1 << 1),
	(1 << 14) | (1 << 13) | (1 << 12) | (1 << 4) | (1 << 1),
	(1 << 14) | (1 << 13) | (1 << 12) | (1 << 3) | (1 << 1),
	(1 << 14) | (1 << 13) | (1 << 12) | (1 << 5) | (1 << 1),
	(1 << 14) | (1 << 13) | (1 << 12) | (1 << 6) | (1 << 1),
	(1 << 14) | (1 << 13) | (1 << 12) | (1 << 11)| (1 << 9),
	(1 << 14) | (1 << 13) | (1 << 12) | (1 << 10) | (1 << 9) | (1 << 8) | (1 << 7),
	(1 << 14) | (1 << 13) | (1 << 12) | (1 << 10) | (1 << 9) | (1 << 8) | (1 << 7),
};

/**
 *
 *  rct2: 0x006C0E8B
 * Also used by inspecting.
 */
static void peep_update_fixing(int steps, rct_peep* peep){
	rct_ride* ride = get_ride(peep->current_ride);

	if (ride->type == RIDE_TYPE_NULL)
	{
		peep_decrement_num_riders(peep);
		peep->state = PEEP_STATE_FALLING;
		peep_window_state_update(peep);
		return;
	}

	bool progressToNextSubstate = true;
	bool firstRun = true;

	while (progressToNextSubstate) {
		switch (peep->sub_state) {
			case 0:
				progressToNextSubstate = peep_update_fixing_sub_state_0(ride);
				break;

			case 1:
				progressToNextSubstate = peep_update_fixing_sub_state_1(firstRun, peep, ride);
				break;

			case 2:
			case 3:
			case 4:
			case 5:
				progressToNextSubstate = peep_update_fixing_sub_state_2345(firstRun, peep, ride);
				break;

			case 6:
				progressToNextSubstate = peep_update_fixing_sub_state_6(firstRun, peep, ride);
				break;

			case 7:
				progressToNextSubstate = peep_update_fixing_sub_state_7(firstRun, peep, ride);
				break;

			case 8:
				progressToNextSubstate = peep_update_fixing_sub_state_8(firstRun, peep);
				break;

			case 9:
				progressToNextSubstate = peep_update_fixing_sub_state_9(firstRun, peep, ride);
				break;

			case 10:
				progressToNextSubstate = peep_update_fixing_sub_state_10(firstRun, peep, ride);
				break;

			case 11:
				progressToNextSubstate = peep_update_fixing_sub_state_11(firstRun, peep, ride);
				break;

			case 12:
				progressToNextSubstate = peep_update_fixing_sub_state_12(firstRun, peep, ride);
				break;

			case 13:
				progressToNextSubstate = peep_update_fixing_sub_state_13(firstRun, steps, peep, ride);
				break;

			case 14:
				progressToNextSubstate = peep_update_fixing_sub_state_14(firstRun, peep, ride);
				break;

			default:
				log_error("Invalid substate");
				progressToNextSubstate = false;
		}

		firstRun = false;

		if (!progressToNextSubstate) {
			break;
		}

		int subState = peep->sub_state;
		uint32 ebp = loc_992A18[8];

		if (peep->state != PEEP_STATE_INSPECTING) {
			ebp = loc_992A18[ride->breakdown_reason_pending];
		}

		do {
			subState++;
		} while ((ebp & (1 << subState)) == 0);

		peep->sub_state = subState & 0xFF;
	}
}

/**
 * rct2: 0x006C0EEC
 */
static bool peep_update_fixing_sub_state_0(rct_ride *ride) {
	ride->mechanic_status = RIDE_MECHANIC_STATUS_FIXING;
	ride->window_invalidate_flags |= RIDE_INVALIDATE_RIDE_MAINTENANCE;

	return true;
}

/**
 * rct2: 0x006C0F09
 */
static bool peep_update_fixing_sub_state_1(bool firstRun, rct_peep *peep, rct_ride *ride) {
	sint16 x, y, tmp_xy_distance;

	if (!firstRun) {
		rct_vehicle *vehicle = ride_get_broken_vehicle(ride);
		if (vehicle == NULL) {
			return true;
		}

		while (true) {
			if (vehicle->is_child == 0) {
				break;
			}

			uint8 trackType = vehicle->track_type >> 2;
			if (trackType == TRACK_ELEM_END_STATION) {
				break;
			}

			if (trackType == TRACK_ELEM_BEGIN_STATION) {
				break;
			}

			if (trackType == TRACK_ELEM_MIDDLE_STATION) {
				break;
			}

			vehicle = GET_VEHICLE(vehicle->prev_vehicle_on_ride);
		}

		rct_xy16 offset = word_981D6C[peep->direction];
		peep->destination_x = (offset.x * -12) + vehicle->x;
		peep->destination_y = (offset.y * -12) + vehicle->y;
		peep->destination_tolerence = 2;
	}

	invalidate_sprite_2((rct_sprite *) peep);
	if (peep_update_action(&x, &y, &tmp_xy_distance, peep)) {
		sprite_move(x, y, peep->z, (rct_sprite *) peep);
		invalidate_sprite_2((rct_sprite *) peep);
		return false;
	}

	return true;
}

/**
 * rct2: 0x006C0FD3
 */
static bool peep_update_fixing_sub_state_2345(bool firstRun, rct_peep *peep, rct_ride *ride) {
	sint16 tmp_x, tmp_y, tmp_distance;

	if (!firstRun) {
		peep->sprite_direction = peep->direction << 3;

		peep->action = (scenario_rand() & 1) ? PEEP_ACTION_STAFF_FIX_2 : PEEP_ACTION_STAFF_FIX;
		peep->action_sprite_image_offset = 0;
		peep->action_frame = 0;
		sub_693B58(peep);
		invalidate_sprite_2((rct_sprite *) peep);
	}

	if (peep->action == PEEP_ACTION_NONE_2) {
		return true;
	}

	peep_update_action(&tmp_x, &tmp_y, &tmp_distance, peep);

	uint8 actionFrame = (peep->action == PEEP_ACTION_STAFF_FIX) ? 0x25 : 0x50;
	if (peep->action_frame != actionFrame) {
		return false;
	}

	rct_vehicle *vehicle = ride_get_broken_vehicle(ride);
	if (vehicle == NULL) {
		return true;
	}

	vehicle->update_flags &= ~VEHICLE_UPDATE_FLAG_BROKEN_CAR;

	return false;
}

/**
 * rct2: 0x006C107B
 */
static bool peep_update_fixing_sub_state_6(bool firstRun, rct_peep *peep, rct_ride *ride) {
	sint16 tmp_x, tmp_y, tmp_distance;

	if (!firstRun) {
		peep->sprite_direction = peep->direction << 3;
		peep->action = PEEP_ACTION_STAFF_FIX_3;
		peep->action_sprite_image_offset = 0;
		peep->action_frame = 0;

		sub_693B58(peep);
		invalidate_sprite_2((rct_sprite *) peep);
	}

	if (peep->action == PEEP_ACTION_NONE_2) {
		return true;
	}

	peep_update_action(&tmp_x, &tmp_y, &tmp_distance, peep);
	if (peep->action_frame != 0x65) {
		return false;
	}

	rct_vehicle *vehicle = ride_get_broken_vehicle(ride);
	if (vehicle == NULL) {
		return true;
	}

	vehicle->update_flags &= ~VEHICLE_UPDATE_FLAG_BROKEN_TRAIN;

	return false;
}

/** rct2: 0x00992A3C */
static const rct_xy16 _992A3C[] = {
	{ -12,   0 },
	{   0,  12 },
	{  12,   0 },
	{   0, -12 },
};

/**
 * rct2: 0x006C1114
 */
static bool peep_update_fixing_sub_state_7(bool firstRun, rct_peep *peep, rct_ride *ride) {
	sint16 x, y, tmp_distance;

	if (!firstRun) {
		if (ride_type_has_flag(ride->type, RIDE_TYPE_FLAG_3 | RIDE_TYPE_FLAG_HAS_NO_TRACK)) {
			return true;
		}

		uint16 stationPosition = ride->station_starts[peep->current_ride_station];
		if (stationPosition == 0xFFFF) {
			return true;
		}

		uint8 stationZ = ride->station_heights[peep->current_ride_station];
		uint16 stationX = (stationPosition & 0xFF) * 32;
		uint16 stationY = (stationPosition >> 8) * 32;

		rct_map_element *mapElement = map_get_track_element_at(stationX, stationY, stationZ);
		if (mapElement == NULL) {
			log_error("Couldn't find map_element");
			return false;
		}

		int direction = map_element_get_direction(mapElement);
		rct_xy16 offset = _992A3C[direction];

		stationX += 16 + offset.x;
		if (offset.x == 0) {
			stationX = peep->destination_x;
		}

		stationY += 16 + offset.y;
		if (offset.y == 0) {
			stationY = peep->destination_y;
		}

		peep->destination_x = stationX;
		peep->destination_y = stationY;
		peep->destination_tolerence = 2;
	}

	invalidate_sprite_2((rct_sprite *) peep);
	if (!peep_update_action(&x, &y, &tmp_distance, peep)) {
		return true;
	}

	sprite_move(x, y, peep->z, (rct_sprite *) peep);
	invalidate_sprite_2((rct_sprite *) peep);

	return false;
}

/**
 * rct2: 0x006C11F5
 */
static bool peep_update_fixing_sub_state_8(bool firstRun, rct_peep *peep) {
	sint16 tmp_x, tmp_y, tmp_xy_distance;

	if (!firstRun) {
		peep->sprite_direction = peep->direction << 3;
		peep->action = PEEP_ACTION_STAFF_CHECKBOARD;
		peep->action_frame = 0;
		peep->action_sprite_image_offset = 0;

		sub_693B58(peep);
		invalidate_sprite_2((rct_sprite *) peep);
	}

	if (peep->action == PEEP_ACTION_NONE_2) {
		return true;
	}

	peep_update_action(&tmp_x, &tmp_y, &tmp_xy_distance, peep);

	return false;
}

/**
 * rct2: 0x006C1239
 */
static bool peep_update_fixing_sub_state_9(bool firstRun, rct_peep *peep, rct_ride *ride) {
	sint16 x, y, tmp_xy_distance;

	if (!firstRun) {
		if (ride_type_has_flag(ride->type, RIDE_TYPE_FLAG_3 | RIDE_TYPE_FLAG_HAS_NO_TRACK)) {
			return true;
		}

		uint16 stationPosition = ride->station_starts[peep->current_ride_station];
		if (stationPosition == 0xFFFF) {
			return true;
		}

		uint8 stationZ = ride->station_heights[peep->current_ride_station];

		rct_xy_element input;
		input.x = (stationPosition & 0xFF) * 32;
		input.y = (stationPosition >> 8) * 32;
		input.element = map_get_track_element_at_from_ride(input.x, input.y, stationZ, peep->current_ride);
		if (input.element == NULL) {
			return true;
		}

		uint8 direction = 0;
		track_begin_end trackBeginEnd;
		while (track_block_get_previous(input.x, input.y, input.element, &trackBeginEnd)) {
			uint8 trackType = trackBeginEnd.begin_element->properties.track.type;
			if (trackType == TRACK_ELEM_BEGIN_STATION || trackType == TRACK_ELEM_MIDDLE_STATION || trackType == TRACK_ELEM_END_STATION) {
				input.x = trackBeginEnd.begin_x;
				input.y = trackBeginEnd.begin_y;
				input.element = trackBeginEnd.begin_element;

				direction = trackBeginEnd.begin_element->type & 3;
				continue;
			}

			break;
		}

		// loc_6C12ED:
		uint16 destinationX = input.x + 16;
		uint16 destinationY = input.y + 16;

		rct_xy16 offset = _992A3C[direction];

		destinationX -= offset.x;
		if (offset.x == 0) {
			destinationX = peep->destination_x;
		}

		destinationY -= offset.y;
		if (offset.y == 0) {
			destinationY = peep->destination_y;
		}

		peep->destination_x = destinationX;
		peep->destination_y = destinationY;
		peep->destination_tolerence = 2;
	}

	invalidate_sprite_2((rct_sprite *) peep);

	if (!peep_update_action(&x, &y, &tmp_xy_distance, peep)) {
		return true;
	}

	sprite_move(x, y, peep->z, (rct_sprite *) peep);
	invalidate_sprite_2((rct_sprite *) peep);

	return false;
}

/**
 * rct2: 0x006C1368
 */
static bool peep_update_fixing_sub_state_10(bool firstRun, rct_peep *peep, rct_ride *ride) {
	sint16 tmp_x, tmp_y, tmp_xy_distance;

	if (!firstRun) {
		if (ride_type_has_flag(ride->type, RIDE_TYPE_FLAG_3 | RIDE_TYPE_FLAG_HAS_NO_TRACK)) {
			return true;
		}

		peep->sprite_direction = peep->direction << 3;

		peep->action = PEEP_ACTION_STAFF_FIX;
		peep->action_frame = 0;
		peep->action_sprite_image_offset = 0;

		sub_693B58(peep);
		invalidate_sprite_2((rct_sprite *) peep);
	}

	if (peep->action == PEEP_ACTION_NONE_2) {
		return true;
	}

	peep_update_action(&tmp_x, &tmp_y, &tmp_xy_distance, peep);

	return false;
}

/**
 * rct2: 0x006C13CE
 */
static bool peep_update_fixing_sub_state_11(bool firstRun, rct_peep *peep, rct_ride *ride) {
	sint16 tmp_x, tmp_y, tmp_xy_distance;

	if (!firstRun) {
		peep->sprite_direction = peep->direction << 3;

		peep->action = PEEP_ACTION_STAFF_FIX_GROUND;
		peep->action_frame = 0;
		peep->action_sprite_image_offset = 0;

		sub_693B58(peep);
		invalidate_sprite_2((rct_sprite *) peep);
	}

	if (peep->action == PEEP_ACTION_NONE_2) {
		return true;
	}

	peep_update_action(&tmp_x, &tmp_y, &tmp_xy_distance, peep);
	if (peep->action_frame == 0x28) {
		ride->mechanic_status = 4;
		ride->window_invalidate_flags |= RIDE_INVALIDATE_RIDE_MAINTENANCE;
	}

	if (peep->action_frame == 0x13 ||
		peep->action_frame == 0x19 ||
		peep->action_frame == 0x1F ||
		peep->action_frame == 0x25 ||
		peep->action_frame == 0x2B) {
		audio_play_sound_at_location(SOUND_MECHANIC_FIX, peep->x, peep->y, peep->z);
	}

	return false;
}

/**
 * rct2: 0x006C1474
 */
static bool peep_update_fixing_sub_state_12(bool firstRun, rct_peep *peep, rct_ride *ride) {
	sint16 x, y, tmp_xy_distance;

	if (!firstRun) {
		uint16 stationPosition = ride->exits[peep->current_ride_station];
		if (stationPosition == 0xFFFF) {
			stationPosition = ride->entrances[peep->current_ride_station];

			if (stationPosition == 0xFFFF) {
				return true;
			}
		}

		uint16 stationX = (stationPosition & 0xFF) * 32;
		uint16 stationY = (stationPosition >> 8) * 32;

		stationX += 16;
		stationY += 16;

		rct_xy16 direction = word_981D6C[peep->direction];

		stationX += direction.x * 20;
		stationY += direction.y * 20;

		peep->destination_x = stationX;
		peep->destination_y = stationY;
		peep->destination_tolerence = 2;
	}

	invalidate_sprite_2((rct_sprite *) peep);
	if (peep_update_action(&x, &y, &tmp_xy_distance, peep) == 0) {
		return true;
	} else {
		sprite_move(x, y, peep->z, (rct_sprite *) peep);
		invalidate_sprite_2((rct_sprite *) peep);
	}

	return false;
}

/**
 * rct2: 0x006C1504
 */
static bool peep_update_fixing_sub_state_13(bool firstRun, int steps, rct_peep *peep, rct_ride *ride) {
	sint16 tmp_x, tmp_y, tmp_xy_distance;

	if (!firstRun) {
		if (peep->state == PEEP_STATE_INSPECTING) {
			sub_6B7588(peep->current_ride);

			peep->staff_rides_inspected++;
			peep->window_invalidate_flags |= RIDE_INVALIDATE_RIDE_INCOME | RIDE_INVALIDATE_RIDE_LIST;

			return true;
		}

		peep->staff_rides_fixed++;
		peep->window_invalidate_flags |= RIDE_INVALIDATE_RIDE_INCOME | RIDE_INVALIDATE_RIDE_LIST;

		peep->sprite_direction = peep->direction << 3;
		peep->action = PEEP_ACTION_STAFF_ANSWER_CALL_2;
		peep->action_frame = 0;
		peep->action_sprite_image_offset = 0;

		sub_693B58(peep);
		invalidate_sprite_2((rct_sprite *) peep);
	}

	if (peep->action != 0xFF) {
		peep_update_action(&tmp_x, &tmp_y, &tmp_xy_distance, peep);
		return false;
	}

	ride_fix_breakdown(peep->current_ride, steps);

	return true;
}

/**
 * rct2: 0x006C157E
 */
static bool peep_update_fixing_sub_state_14(bool firstRun, rct_peep *peep, rct_ride *ride) {
	sint16 x, y, xy_distance;

	if (!firstRun) {
		uint16 exitPosition = ride->exits[peep->current_ride_station];
		if (exitPosition == 0xFFFF) {
			exitPosition = ride->entrances[peep->current_ride_station];

			if (exitPosition == 0xFFFF) {
				peep_decrement_num_riders(peep);
				peep->state = 0;
				peep_window_state_update(peep);
				return false;
			}
		}

		uint16 exitX = (exitPosition & 0xFF) * 32;
		uint16 exitY = (exitPosition >> 8) * 32;

		exitX += 16;
		exitY += 16;

		rct_xy16 ebx_direction = word_981D6C[peep->direction];
		exitX -= ebx_direction.x * 19;
		exitY -= ebx_direction.y * 19;

		peep->destination_x = exitX;
		peep->destination_y = exitY;
		peep->destination_tolerence = 2;
	}

	invalidate_sprite_2((rct_sprite *) peep);
	if (peep_update_action(&x, &y, &xy_distance, peep) == 0) {
		peep_decrement_num_riders(peep);
		peep->state = 0;
		peep_window_state_update(peep);

		return false;
	}

	uint16 z = ride->station_heights[peep->current_ride_station] * 8;

	if (xy_distance >= 16) {
		z += RideData5[ride->type].z;
	}

	sprite_move(x, y, z, (rct_sprite *) peep);
	invalidate_sprite_2((rct_sprite *) peep);

	return false;
}

/**
 * rct2: 0x6B7588
 */
static void sub_6B7588(int rideIndex) {
	rct_ride *ride = get_ride(rideIndex);
	ride->lifecycle_flags &= ~RIDE_LIFECYCLE_DUE_INSPECTION;

	ride->reliability += ((100 - (ride->reliability >> 8)) >> 2) * (scenario_rand() & 0xFF);
	ride->last_inspection = 0;
	ride->window_invalidate_flags |= RIDE_INVALIDATE_RIDE_MAINTENANCE | RIDE_INVALIDATE_RIDE_MAIN | RIDE_INVALIDATE_RIDE_LIST;
}

/**
 *
 *  rct2: 0x69185D
 */
static void peep_update_queuing(rct_peep* peep){
	if (!checkForPath(peep)){
		remove_peep_from_queue(peep);
		return;
	}
	rct_ride* ride = get_ride(peep->current_ride);
	if (ride->status == RIDE_STATUS_CLOSED || ride->status == RIDE_STATUS_TESTING){
		remove_peep_from_queue(peep);
		peep_decrement_num_riders(peep);
		peep->state = PEEP_STATE_1;
		peep_window_state_update(peep);
		return;
	}

	if (peep->sub_state != 10){
		bool is_front = true;
		if (peep->next_in_queue != 0xFFFF) {
			// Fix #4819: Occasionally the peep->next_in_queue is incorrectly set
			// to prevent this from causing the peeps to enter a loop
			// first check if the next in queue is actually nearby
			// if they are not then its safe to assume that this is
			// the front of the queue.
			rct_peep* next_peep = GET_PEEP(peep->next_in_queue);
			if (abs(next_peep->x - peep->x) < 32 &&
				abs(next_peep->y - peep->y) < 32) {
				is_front = false;
			}
		}
		if (is_front){
			//Happens every time peep goes onto ride.
			peep->destination_tolerence = 0;
			peep_decrement_num_riders(peep);
			peep->state = PEEP_STATE_QUEUING_FRONT;
			peep_window_state_update(peep);
			peep->sub_state = 0;
			return;
		}
		//Give up queueing for the ride
		peep->sprite_direction ^= (1 << 4);
		invalidate_sprite_2((rct_sprite*)peep);
		remove_peep_from_queue(peep);
		peep_decrement_num_riders(peep);
		peep->state = PEEP_STATE_1;
		peep_window_state_update(peep);
		return;
	}

	sub_693C9E(peep);
	if (peep->action < 0xFE)return;
	if (peep->sprite_type == PEEP_SPRITE_TYPE_NORMAL) {
		if (peep->time_in_queue >= 2000 && (0xFFFF & scenario_rand()) <= 119){
			// Eat Food/Look at watch
			peep->action = PEEP_ACTION_EAT_FOOD;
			peep->action_frame = 0;
			peep->action_sprite_image_offset = 0;
			sub_693B58(peep);
			invalidate_sprite_2((rct_sprite*)peep);
		}
		if (peep->time_in_queue >= 3500 && (0xFFFF & scenario_rand()) <= 93)
		{
			//Create the I have been waiting in line ages thought
			peep_insert_new_thought(peep, PEEP_THOUGHT_TYPE_QUEUING_AGES, peep->current_ride);
		}
	}
	else{
		if (!(peep->time_in_queue & 0x3F) && peep->action == 0xFE && peep->next_action_sprite_type == 2){
			switch (peep->sprite_type){
			case 0xF:
			case 0x10:
			case 0x11:
			case 0x12:
			case 0x14:
			case 0x16:
			case 0x18:
			case 0x1F:
			case 0x20:
			case 0x21:
			case 0x22:
			case 0x23:
			case 0x24:
			case 0x25:
			case 0x27:
			case 0x29:
			case 0x2A:
			case 0x2B:
			case 0x2C:
			case 0x2D:
			case 0x2E:
			case 0x2F:
				// Eat food/Look at watch
				peep->action = PEEP_ACTION_EAT_FOOD;
				peep->action_frame = 0;
				peep->action_sprite_image_offset = 0;
				sub_693B58(peep);
				invalidate_sprite_2((rct_sprite*)peep);
				break;
			}
		}
	}
	if (peep->time_in_queue < 4300) return;

	if (peep->happiness <= 65 && (0xFFFF & scenario_rand()) < 2184){
		//Give up queueing for the ride
		peep->sprite_direction ^= (1 << 4);
		invalidate_sprite_2((rct_sprite*)peep);
		remove_peep_from_queue(peep);
		peep_decrement_num_riders(peep);
		peep->state = PEEP_STATE_1;
		peep_window_state_update(peep);
	}
}

/** rct2: 0x009929C8 */
static const rct_xy16 _9929C8[] = {
	{ 28, 28 },
	{ 28,  4 },
	{ 20,  4 },
	{ 20, 28 },
	{ 12, 28 },
	{ 12,  4 },
	{  4,  4 },
	{  4, 28 },
};

/**
 *
 *  rct2: 0x006BF567
 */
static void peep_update_mowing(rct_peep* peep){
	if (!checkForPath(peep))return;

	invalidate_sprite_2((rct_sprite*)peep);
	while (1){
		sint16 x = 0, y = 0, z, xy_distance;
		if (peep_update_action(&x, &y, &xy_distance, peep)){
			z = map_element_height(x, y) & 0xFFFF;
			sprite_move(x, y, z, (rct_sprite*)peep);
			invalidate_sprite_2((rct_sprite*)peep);
			return;
		}

		peep->var_37++;

		if (peep->var_37 == 1){
			sub_693BE5(peep, 2);
		}

		if (peep->var_37 == countof(_9929C8)) {
			peep_state_reset(peep);
			return;
		}

		peep->destination_x = _9929C8[peep->var_37].x + peep->next_x;
		peep->destination_y = _9929C8[peep->var_37].y + peep->next_y;

		if (peep->var_37 != 7)continue;

		rct_map_element *map_element = map_get_first_element_at(peep->next_x / 32, peep->next_y / 32);

		for (; (map_element_get_type(map_element) != MAP_ELEMENT_TYPE_SURFACE); map_element++);

		if ((map_element->properties.surface.terrain & MAP_ELEMENT_SURFACE_TERRAIN_MASK) == (TERRAIN_GRASS << 5)){
			map_element->properties.surface.grass_length = 0;
			map_invalidate_tile_zoom0(peep->next_x, peep->next_y, map_element->base_height * 8, map_element->base_height * 8 + 16);
		}
		peep->staff_lawns_mown++;
		peep->window_invalidate_flags |= PEEP_INVALIDATE_STAFF_STATS;
	}
}

/**
 *
 *  rct2: 0x006BF7E6
 */
static void peep_update_watering(rct_peep* peep){
	peep->var_E2 = 0;
	if (peep->sub_state == 0){
		if (!checkForPath(peep))return;

		sub_693C9E(peep);
		if (!(_unk_F1EE18 & F1EE18_DESTINATION_REACHED)) return;

		peep->sprite_direction = (peep->var_37 & 3) << 3;
		peep->action = PEEP_ACTION_STAFF_WATERING;
		peep->action_frame = 0;
		peep->action_sprite_image_offset = 0;
		sub_693B58(peep);
		invalidate_sprite_2((rct_sprite*)peep);

		peep->sub_state = 1;
	}
	else if (peep->sub_state == 1){
		if (peep->action != PEEP_ACTION_NONE_2){
			sint16 x, y, xy_distance;
			peep_update_action(&x, &y, &xy_distance, peep);
			return;
		}

		int x = peep->next_x + TileDirectionDelta[peep->var_37].x;
		int y = peep->next_y + TileDirectionDelta[peep->var_37].y;

		rct_map_element* map_element = map_get_first_element_at(x / 32, y / 32);

		do{
			if (map_element_get_type(map_element) != MAP_ELEMENT_TYPE_SCENERY)
				continue;

			if (abs(((int)peep->next_z) - map_element->base_height) > 4)
				continue;

			rct_scenery_entry* scenery_entry = get_small_scenery_entry(map_element->properties.scenery.type);

			if (!(scenery_entry->small_scenery.flags & SMALL_SCENERY_FLAG_CAN_BE_WATERED))
				continue;

			map_element->properties.scenery.age = 0;
			map_invalidate_tile_zoom0(x, y, map_element->base_height * 8, map_element->clearance_height * 8);
			peep->staff_gardens_watered++;
			peep->window_invalidate_flags |= PEEP_INVALIDATE_STAFF_STATS;
		} while (!map_element_is_last_for_tile(map_element++));

		peep_state_reset(peep);
	}
}

/**
 *
 *  rct2: 0x006BF6C9
 */
static void peep_update_emptying_bin(rct_peep* peep){
	peep->var_E2 = 0;

	if (peep->sub_state == 0){
		if (!checkForPath(peep))return;

		sub_693C9E(peep);
		if (!(_unk_F1EE18 & F1EE18_DESTINATION_REACHED)) return;

		peep->sprite_direction = (peep->var_37 & 3) << 3;
		peep->action = PEEP_ACTION_STAFF_EMPTY_BIN;
		peep->action_frame = 0;
		peep->action_sprite_image_offset = 0;
		sub_693B58(peep);
		invalidate_sprite_2((rct_sprite*)peep);

		peep->sub_state = 1;
	}
	else if (peep->sub_state == 1){

		if (peep->action == PEEP_ACTION_NONE_2){
			peep_state_reset(peep);
			return;
		}

		sint16 x = 0, y = 0, xy_distance;
		peep_update_action(&x, &y, &xy_distance, peep);

		if (peep->action_frame != 11)return;

		rct_map_element* map_element = map_get_first_element_at(peep->next_x / 32, peep->next_y / 32);

		for (;; map_element++) {
			if (map_element_get_type(map_element) == MAP_ELEMENT_TYPE_PATH) {
				if (peep->next_z == map_element->base_height)
					break;
			}
			if (map_element_is_last_for_tile(map_element)) {
				peep_state_reset(peep);
				return;
			}
		}

		if (!footpath_element_has_path_scenery(map_element)) {
			peep_state_reset(peep);
			return;
		}

		rct_scenery_entry* scenery_entry = get_footpath_item_entry(footpath_element_get_path_scenery_index(map_element));
		if (
			!(scenery_entry->path_bit.flags & PATH_BIT_FLAG_IS_BIN)
			|| map_element->flags & (1 << 5)
			|| footpath_element_path_scenery_is_ghost(map_element)
		) {
			peep_state_reset(peep);
			return;
		}

		map_element->properties.path.addition_status |= ((3 << peep->var_37) << peep->var_37);

		map_invalidate_tile_zoom0(peep->next_x, peep->next_y, map_element->base_height * 8, map_element->clearance_height * 8);

		peep->staff_bins_emptied++;
		peep->window_invalidate_flags |= PEEP_INVALIDATE_STAFF_STATS;
	}
}

/**
 *
 *  rct2: 0x6BF641
 */
static void peep_update_sweeping(rct_peep* peep){
	peep->var_E2 = 0;
	if (!checkForPath(peep))return;

	invalidate_sprite_2((rct_sprite*)peep);

	if (peep->action == PEEP_ACTION_STAFF_SWEEP && peep->action_frame == 8){
		// Remove sick at this location
		litter_remove_at(peep->x, peep->y, peep->z);
		peep->staff_litter_swept++;
		peep->window_invalidate_flags |= PEEP_INVALIDATE_STAFF_STATS;
	}
	sint16 x = 0, y = 0, z, xy_distance;
	if (peep_update_action(&x, &y, &xy_distance, peep)){
		z = peep_get_height_on_slope(peep, x, y);
		sprite_move(x, y, z, (rct_sprite*)peep);
		invalidate_sprite_2((rct_sprite*)peep);
		return;
	}

	peep->var_37++;
	if (peep->var_37 != 2){
		peep->action = PEEP_ACTION_STAFF_SWEEP;
		peep->action_frame = 0;
		peep->action_sprite_image_offset = 0;
		sub_693B58(peep);
		invalidate_sprite_2((rct_sprite*)peep);
		return;
	}
	peep_state_reset(peep);
}

/**
 *
 *  rct2: 0x6902A2
 */
static void peep_update_1(rct_peep* peep){
	if (!checkForPath(peep))return;

	peep_decrement_num_riders(peep);

	if (peep->type == PEEP_TYPE_GUEST){
		peep->state = PEEP_STATE_WALKING;
	}
	else{
		peep->state = PEEP_STATE_PATROLLING;
	}
	peep_window_state_update(peep);
	peep->destination_x = peep->x;
	peep->destination_y = peep->y;
	peep->destination_tolerence = 10;
	peep->var_76 = 0;
	peep->direction = peep->sprite_direction >> 3;
}

/**
 *
 *  rct2: 0x690009
 */
static void peep_update_picked(rct_peep* peep){
	if (gCurrentTicks & 0x1F) return;
	peep->sub_state++;
	if (peep->sub_state == 13){
		peep_insert_new_thought(peep, PEEP_THOUGHT_TYPE_HELP, 0xFF);
	}
}

/**
 *
 *  rct2: 0x6914CD
 */
static void peep_update_leaving_park(rct_peep* peep){
	if (peep->var_37 != 0){
		sub_693C9E(peep);
		if (!(_unk_F1EE18 & F1EE18_OUTSIDE_PARK)) return;
		peep_sprite_remove(peep);
		return;
	}

	sint16 x = 0, y = 0, xy_distance;
	if (peep_update_action(&x, &y, &xy_distance, peep)){
		invalidate_sprite_2((rct_sprite*)peep);
		sprite_move(x, y, peep->z, (rct_sprite*)peep);
		invalidate_sprite_2((rct_sprite*)peep);
		return;
	}

	peep->outside_of_park = 1;
	peep->destination_tolerence = 5;
	gNumGuestsInPark--;
	gToolbarDirtyFlags |= BTM_TB_DIRTY_FLAG_PEEP_COUNT;
	peep->var_37 = 1;

	window_invalidate_by_class(WC_GUEST_LIST);

	sub_693C9E(peep);
	if (!(_unk_F1EE18 & F1EE18_OUTSIDE_PARK)) return;
	peep_sprite_remove(peep);
}

/**
 *
 *  rct2: 0x6916D6
 */
static void peep_update_watching(rct_peep* peep){
	if (peep->sub_state == 0){
		if (!checkForPath(peep))return;

		sub_693C9E(peep);
		if (!(_unk_F1EE18 & F1EE18_DESTINATION_REACHED)) return;

		peep->destination_x = peep->x;
		peep->destination_y = peep->y;

		peep->sprite_direction = (peep->var_37 & 3) * 8;
		invalidate_sprite_2((rct_sprite*)peep);

		peep->action = 0xFE;
		peep->next_action_sprite_type = 2;

		sub_693BAB(peep);

		peep->sub_state++;

		peep->time_to_stand = clamp(0, ((129 - peep->energy) * 16 + 50) / 2, 255);
		peep_update_sprite_type(peep);
	}
	else if (peep->sub_state == 1){
		if (peep->action < 0xFE){
			//6917F6
			sint16 x = 0, y = 0, xy_distance;
			peep_update_action(&x, &y, &xy_distance, peep);

			if (peep->action != 0xFF)return;
			peep->action = 0xFE;
		}
		else{
			if (peep_has_food(peep)){
				if ((scenario_rand() & 0xFFFF) <= 1310){
					peep->action = PEEP_ACTION_EAT_FOOD;
					peep->action_frame = 0;
					peep->action_sprite_image_offset = 0;
					sub_693B58(peep);
					invalidate_sprite_2((rct_sprite*)peep);
					return;
				}
			}

			if ((scenario_rand() & 0xFFFF) <= 655){
				peep->action = PEEP_ACTION_TAKE_PHOTO;
				peep->action_frame = 0;
				peep->action_sprite_image_offset = 0;
				sub_693B58(peep);
				invalidate_sprite_2((rct_sprite*)peep);
				return;
			}

			if ((peep->standing_flags & 1)){
				if ((scenario_rand() & 0xFFFF) <= 655){
					peep->action = PEEP_ACTION_WAVE;
					peep->action_frame = 0;
					peep->action_sprite_image_offset = 0;
					sub_693B58(peep);
					invalidate_sprite_2((rct_sprite*)peep);
					return;
				}
			}
		}

		peep->standing_flags ^= (1 << 7);
		if (!(peep->standing_flags & (1 << 7)))return;

		peep->time_to_stand--;
		if (peep->time_to_stand != 0)return;

		peep_decrement_num_riders(peep);
		peep->state = PEEP_STATE_WALKING;
		peep_window_state_update(peep);
		peep_update_sprite_type(peep);
		// Send peep to the center of current tile.
		peep->destination_x = (peep->x & 0xFFE0) + 16;
		peep->destination_y = (peep->y & 0xFFE0) + 16;
		peep->destination_tolerence = 5;
		sub_693B58(peep);
	}
}

/**
* rct2: 0x691451
*/
static void peep_update_entering_park(rct_peep* peep){
	if (peep->var_37 != 1){
		sub_693C9E(peep);
		if ((_unk_F1EE18 & F1EE18_OUTSIDE_PARK)) {
			gNumGuestsHeadingForPark--;
			peep_sprite_remove(peep);
		}
		return;
	}
	sint16 x = 0, y = 0, xy_distance;
	if (peep_update_action(&x, &y, &xy_distance, peep)){
		invalidate_sprite_2((rct_sprite*)peep);
		sprite_move(x, y, peep->z, (rct_sprite*)peep);
		invalidate_sprite_2((rct_sprite*)peep);
		return;
	}
	peep_decrement_num_riders(peep);
	peep->state = PEEP_STATE_FALLING;
	peep_window_state_update(peep);

	peep->outside_of_park = 0;
	peep->time_in_park = gScenarioTicks;
	gNumGuestsInPark++;
	gNumGuestsHeadingForPark--;
	gToolbarDirtyFlags |= BTM_TB_DIRTY_FLAG_PEEP_COUNT;
	window_invalidate_by_class(WC_GUEST_LIST);
}

/**
 *
 *  rct2: 0x00690582
 */
static int peep_update_walking_find_bench(rct_peep* peep){
	if (!peep_should_find_bench(peep))return 0;

	rct_map_element* map_element = map_get_first_element_at(peep->next_x / 32, peep->next_y / 32);

	for (;; map_element++){
		if (map_element_get_type(map_element) == MAP_ELEMENT_TYPE_PATH){
			if (peep->next_z == map_element->base_height)break;
		}
		if (map_element_is_last_for_tile(map_element)){
			return 0;
		}
	}

	if (!footpath_element_has_path_scenery(map_element)) return 0;
	rct_scenery_entry* sceneryEntry = get_footpath_item_entry(footpath_element_get_path_scenery_index(map_element));

	if (!(sceneryEntry->path_bit.flags & PATH_BIT_FLAG_IS_BENCH))return 0;

	if (map_element->flags & MAP_ELEMENT_FLAG_BROKEN)return 0;

	if (footpath_element_path_scenery_is_ghost(map_element)) return 0;

	int edges = (map_element->properties.path.edges & 0xF) ^ 0xF;
	if (edges == 0) return 0;

	uint8 chosen_edge = scenario_rand() & 0x3;

	for (; !(edges & (1 << chosen_edge));)chosen_edge = (chosen_edge + 1) & 0x3;

	uint16 sprite_id = sprite_get_first_in_quadrant(peep->x, peep->y);
	uint8 free_edge = 3;

	for (rct_sprite* sprite; sprite_id != SPRITE_INDEX_NULL; sprite_id = sprite->unknown.next_in_quadrant){
		sprite = get_sprite(sprite_id);

		if (sprite->unknown.linked_list_type_offset != SPRITE_LIST_PEEP * 2) continue;

		if (sprite->peep.state != PEEP_STATE_SITTING)continue;

		if (peep->z != sprite->peep.z)continue;

		if ((sprite->peep.var_37 & 0x3) != chosen_edge)continue;

		free_edge &= ~(1 << ((sprite->peep.var_37 & 0x4) >> 2));
	}

	if (!free_edge) return 0;

	free_edge ^= 0x3;
	if (!free_edge){
		if (scenario_rand() & 0x8000000) free_edge = 1;
	}

	peep->var_37 = ((free_edge & 1) << 2) | chosen_edge;

	peep_decrement_num_riders(peep);
	peep->state = PEEP_STATE_SITTING;
	peep_window_state_update(peep);

	peep->sub_state = 0;

	int ebx = peep->var_37 & 0x7;
	int x = (peep->x & 0xFFE0) + _981F2C[ebx].x;
	int y = (peep->y & 0xFFE0) + _981F2C[ebx].y;

	peep->destination_x = x;
	peep->destination_y = y;
	peep->destination_tolerence = 3;

	return 1;
}

/** rct2: 0x00992A4C */
static const rct_xy16 _992A4C[] = {
	{ 11, 16 },
	{ 16, 21 },
	{ 21, 16 },
	{ 16, 11 },
};

static int peep_update_walking_find_bin(rct_peep* peep){
	if (!peep_has_empty_container(peep)) return 0;

	if (peep->next_var_29 & 0x18)return 0;

	rct_map_element* map_element = map_get_first_element_at(peep->next_x / 32, peep->next_y / 32);

	for (;; map_element++){
		if (map_element_get_type(map_element) == MAP_ELEMENT_TYPE_PATH){
			if (peep->next_z == map_element->base_height)break;
		}
		if (map_element_is_last_for_tile(map_element)){
			return 0;
		}
	}

	if (!footpath_element_has_path_scenery(map_element)) return 0;
	rct_scenery_entry* sceneryEntry = get_footpath_item_entry(footpath_element_get_path_scenery_index(map_element));

	if (!(sceneryEntry->path_bit.flags & PATH_BIT_FLAG_IS_BIN))return 0;

	if (map_element->flags & MAP_ELEMENT_FLAG_BROKEN)return 0;

	if (footpath_element_path_scenery_is_ghost(map_element)) return 0;

	int edges = (map_element->properties.path.edges & 0xF) ^ 0xF;
	if (edges == 0) return 0;

	uint8 chosen_edge = scenario_rand() & 0x3;

	// Note: Bin quantity is inverted 0 = full, 3 = empty
	uint8 bin_quantities = map_element->properties.path.addition_status;

	// Rotate the bin to the correct edge. Makes it easier for next calc.
	bin_quantities = ror8(ror8(bin_quantities, chosen_edge), chosen_edge);

	for (uint8 free_edge = 4; free_edge != 0; free_edge--){
		// If not full
		if (bin_quantities & 0x3){
			if (edges&(1 << chosen_edge))break;
		}
		chosen_edge = (chosen_edge + 1) & 0x3;
		bin_quantities = ror8(bin_quantities, 2);
		if ((free_edge - 1) == 0) return 0;
	}

	peep->var_37 = chosen_edge;

	peep_decrement_num_riders(peep);
	peep->state = PEEP_STATE_USING_BIN;
	peep_window_state_update(peep);

	peep->sub_state = 0;

	int ebx = peep->var_37 & 0x3;
	int x = (peep->x & 0xFFE0) + _992A4C[ebx].x;
	int y = (peep->y & 0xFFE0) + _992A4C[ebx].y;

	peep->destination_x = x;
	peep->destination_y = y;
	peep->destination_tolerence = 3;

	return 1;
}

/**
 *
 *  rct2: 0x00690848
 */
static void peep_update_walking_break_scenery(rct_peep* peep){
	if(gCheatsDisableVandalism)
		return;

	if (!(peep->peep_flags & PEEP_FLAGS_ANGRY)){
		if (peep->happiness >= 48) return;
		if (peep->energy < 85) return;
		if (peep->state != PEEP_STATE_WALKING) return;

		if ((peep->litter_count & 0xC0) != 0xC0 &&
			(peep->disgusting_count & 0xC0) != 0xC0) return;

		if ((scenario_rand() & 0xFFFF) > 3276) return;
	}

	if (peep->next_var_29 & 0x18) return;

	rct_map_element* map_element = map_get_first_element_at(peep->next_x / 32, peep->next_y / 32);

	for (;; map_element++){
		if ( map_element_get_type(map_element) == MAP_ELEMENT_TYPE_PATH){
			if (peep->next_z == map_element->base_height)break;
		}
		if (map_element_is_last_for_tile(map_element)){
			return;
		}
	}

	if (!footpath_element_has_path_scenery(map_element)) return;
	rct_scenery_entry* sceneryEntry = get_footpath_item_entry(footpath_element_get_path_scenery_index(map_element));

	if (!(sceneryEntry->path_bit.flags & PATH_BIT_FLAG_BREAKABLE))return;

	if (map_element->flags & MAP_ELEMENT_FLAG_BROKEN)return;

	if (footpath_element_path_scenery_is_ghost(map_element))return;

	int edges = map_element->properties.path.edges & 0xF;
	if (edges == 0xF) return;

	rct_peep* inner_peep;
	uint16 sprite_index;

	FOR_ALL_STAFF(sprite_index, inner_peep){
		if (inner_peep->staff_type != STAFF_TYPE_SECURITY) continue;

		if (inner_peep->x == SPRITE_LOCATION_NULL) continue;

		int x_diff = abs(inner_peep->x - peep->x);
		int y_diff = abs(inner_peep->y - peep->y);

		if (max(x_diff, y_diff) < 224)return;
	}

	map_element->flags |= MAP_ELEMENT_FLAG_BROKEN;

	map_invalidate_tile_zoom1(
		peep->next_x,
		peep->next_y,
		(map_element->base_height << 3) + 32,
		map_element->base_height << 3);

	peep->angriness = 16;

	return;
}

/**
 *
 *  rct2: 0x006912A3
 */
static void peep_update_buying(rct_peep* peep)
{
	if (!checkForPath(peep))return;

	rct_ride* ride = get_ride(peep->current_ride);
	if (ride->type == RIDE_TYPE_NULL || ride->status != RIDE_STATUS_OPEN){
		peep_decrement_num_riders(peep);
		peep->state = PEEP_STATE_FALLING;
		peep_window_state_update(peep);
		return;
	}

	if (peep->sub_state == 1){
		if (peep->action != 0xFF){
			sint16 x, y, xy_distance;
			peep_update_action(&x, &y, &xy_distance, peep);
			return;
		}

		if (ride->type == RIDE_TYPE_CASH_MACHINE){
			if (peep->current_ride != peep->previous_ride){
				peep->cash_in_pocket += MONEY(50,00);
			}
			window_invalidate_by_number(WC_PEEP, peep->sprite_index);
		}
		peep->sprite_direction ^= 0x10;
		peep->destination_x = peep->next_x + 16;
		peep->destination_y = peep->next_y + 16;
		peep->direction ^= 2;

		peep_decrement_num_riders(peep);
		peep->state = PEEP_STATE_WALKING;
		peep_window_state_update(peep);
		return;
	}

	uint8 item_bought = 0;

	if (peep->current_ride != peep->previous_ride){
		if (ride->type == RIDE_TYPE_CASH_MACHINE){
			item_bought = peep_should_use_cash_machine(peep, peep->current_ride);
			if (!item_bought) {
				peep->previous_ride = peep->current_ride;
				peep->previous_ride_time_out = 0;
			} else {
				peep->action = PEEP_ACTION_WITHDRAW_MONEY;
				peep->action_frame = 0;
				peep->action_sprite_image_offset = 0;

				sub_693B58(peep);
				invalidate_sprite_2((rct_sprite*)peep);

				ride->no_primary_items_sold++;
			}
		}
		else{
			rct_ride_entry* ride_type = get_ride_entry(ride->subtype);
			if (ride_type->shop_item_secondary != 0xFF){
				money16 price = ride->price_secondary;

				item_bought = sub_69AF1E(peep, peep->current_ride, ride_type->shop_item_secondary, price);
				if (item_bought) {
					ride->no_secondary_items_sold++;
				}
			}

			if (!item_bought && ride_type->shop_item != 0xFF){
				money16 price = ride->price;

				item_bought = sub_69AF1E(peep, peep->current_ride, ride_type->shop_item, price);
				if (item_bought) {
					ride->no_primary_items_sold++;
				}
			}
		}
	}

	if (item_bought){
		ride_update_popularity(ride, 1);

		peep_stop_purchase_thought(peep, ride->type);
	}
	else{
		ride_update_popularity(ride, 0);
	}
	peep->sub_state = 1;
	return;
}

/** rct2: 0x0097EFCC */
static const uint8 item_standard_litter[32] = {
	LITTER_TYPE_RUBBISH,			// PEEP_ITEM_BALLOON
	LITTER_TYPE_RUBBISH,			// PEEP_ITEM_TOY
	LITTER_TYPE_RUBBISH,			// PEEP_ITEM_MAP
	LITTER_TYPE_RUBBISH,			// PEEP_ITEM_PHOTO
	LITTER_TYPE_RUBBISH,			// PEEP_ITEM_UMBRELLA
	LITTER_TYPE_RUBBISH,			// PEEP_ITEM_DRINK
	LITTER_TYPE_RUBBISH,			// PEEP_ITEM_BURGER
	LITTER_TYPE_RUBBISH,			// PEEP_ITEM_FRIES
	LITTER_TYPE_RUBBISH,			// PEEP_ITEM_ICE_CREAM
	LITTER_TYPE_RUBBISH,			// PEEP_ITEM_COTTON_CANDY
	LITTER_TYPE_EMPTY_CAN,			// PEEP_ITEM_EMPTY_CAN
	LITTER_TYPE_RUBBISH,			// PEEP_ITEM_RUBBISH
	LITTER_TYPE_EMPTY_BURGER_BOX,	// PEEP_ITEM_EMPTY_BURGER_BOX
	LITTER_TYPE_RUBBISH,			// PEEP_ITEM_PIZZA
	LITTER_TYPE_RUBBISH,			// PEEP_ITEM_VOUCHER
	LITTER_TYPE_RUBBISH,			// PEEP_ITEM_POPCORN
	LITTER_TYPE_RUBBISH,			// PEEP_ITEM_HOT_DOG
	LITTER_TYPE_RUBBISH,			// PEEP_ITEM_TENTACLE
	LITTER_TYPE_RUBBISH,			// PEEP_ITEM_HAT
	LITTER_TYPE_RUBBISH,			// PEEP_ITEM_CANDY_APPLE
	LITTER_TYPE_RUBBISH,			// PEEP_ITEM_TSHIRT
	LITTER_TYPE_RUBBISH,			// PEEP_ITEM_DONUT
	LITTER_TYPE_RUBBISH,			// PEEP_ITEM_COFFEE
	LITTER_TYPE_EMPTY_CUP,			// PEEP_ITEM_EMPTY_CUP
	LITTER_TYPE_EMPTY_BOX,			// PEEP_ITEM_CHICKEN
	LITTER_TYPE_EMPTY_BOTTLE,		// PEEP_ITEM_LEMONADE
	LITTER_TYPE_EMPTY_BOX,			// PEEP_ITEM_EMPTY_BOX
	LITTER_TYPE_EMPTY_BOTTLE,		// PEEP_ITEM_EMPTY_BOTTLE
};

/** rct2: 0x0097EFE8 */
static const uint8 item_extra_litter[32] = {
	LITTER_TYPE_RUBBISH,			// PEEP_ITEM_PHOTO2
	LITTER_TYPE_RUBBISH,			// PEEP_ITEM_PHOTO3
	LITTER_TYPE_RUBBISH,			// PEEP_ITEM_PHOTO4
	LITTER_TYPE_RUBBISH,			// PEEP_ITEM_PRETZEL
	LITTER_TYPE_RUBBISH,			// PEEP_ITEM_CHOCOLATE
	LITTER_TYPE_RUBBISH,			// PEEP_ITEM_ICED_TEA
	LITTER_TYPE_RUBBISH,			// PEEP_ITEM_FUNNEL_CAKE
	LITTER_TYPE_RUBBISH,			// PEEP_ITEM_SUNGLASSES
	LITTER_TYPE_RUBBISH,			// PEEP_ITEM_BEEF_NOODLES
	LITTER_TYPE_RUBBISH,			// PEEP_ITEM_FRIED_RICE_NOODLES
	LITTER_TYPE_RUBBISH,			// PEEP_ITEM_WONTON_SOUP
	LITTER_TYPE_RUBBISH,			// PEEP_ITEM_MEATBALL_SOUP
	LITTER_TYPE_RUBBISH,			// PEEP_ITEM_FRUIT_JUICE
	LITTER_TYPE_RUBBISH,			// PEEP_ITEM_SOYBEAN_MILK
	LITTER_TYPE_RUBBISH,			// PEEP_ITEM_SU_JONGKWA
	LITTER_TYPE_RUBBISH,			// PEEP_ITEM_SUB_SANDWICH
	LITTER_TYPE_RUBBISH,			// PEEP_ITEM_COOKIE
	LITTER_TYPE_EMPTY_BOWL_RED,		// PEEP_ITEM_EMPTY_BOWL_RED
	LITTER_TYPE_EMPTY_DRINK_CARTON,	// PEEP_ITEM_EMPTY_DRINK_CARTON
	LITTER_TYPE_EMPTY_JUICE_CUP,	// PEEP_ITEM_EMPTY_JUICE_CUP
	LITTER_TYPE_RUBBISH,			// PEEP_ITEM_ROAST_SAUSAGE
	LITTER_TYPE_EMPTY_BOWL_BLUE,	// PEEP_ITEM_EMPTY_BOWL_BLUE
};

/**
 *
 *  rct2: 0x00691089
 */
static void peep_update_using_bin(rct_peep* peep){
	if (peep->sub_state == 0){
		if (!checkForPath(peep))return;

		sub_693C9E(peep);
		if (!(_unk_F1EE18 & F1EE18_DESTINATION_REACHED)) return;

		peep->sub_state = 1;
	}
	else if (peep->sub_state == 1){

		if (peep->action != PEEP_ACTION_NONE_2){
			sint16 x, y, xy_distance;
			peep_update_action(&x, &y, &xy_distance, peep);
			return;
		}

		rct_map_element* map_element = map_get_first_element_at(peep->next_x / 32, peep->next_y / 32);

		for (;;map_element++){
			if (map_element_get_type(map_element) != MAP_ELEMENT_TYPE_PATH){
				continue;
			}

			if (map_element->base_height == peep->next_z)break;

			if (map_element_is_last_for_tile(map_element)){
				peep_state_reset(peep);
				return;
			}
		}

		if (!footpath_element_has_path_scenery(map_element)){
			peep_state_reset(peep);
			return;
		}

		rct_scenery_entry* sceneryEntry = get_footpath_item_entry(footpath_element_get_path_scenery_index(map_element));
		if (!(sceneryEntry->path_bit.flags & PATH_BIT_FLAG_IS_BIN)){
			peep_state_reset(peep);
			return;
		}

		if (map_element->flags & MAP_ELEMENT_FLAG_BROKEN){
			peep_state_reset(peep);
			return;
		}

		if (footpath_element_path_scenery_is_ghost(map_element)){
			peep_state_reset(peep);
			return;
		}

		// Bin selection is one of 4 corners
		uint8 selected_bin = peep->var_37 * 2;

		// This counts down 2 = No rubbish, 0 = full
		uint8 space_left_in_bin = 0x3 & (map_element->properties.path.addition_status >> selected_bin);
		uint32 empty_containers = peep_empty_container_standard_flag(peep);

		for (uint8 cur_container = 0; cur_container < 32; cur_container++){
			if (!(empty_containers & (1u << cur_container))) continue;

			if (space_left_in_bin != 0){
				// OpenRCT2 modification: This previously used
				// the tick count as a simple random function
				// switched to scenario_rand as it is more reliable
				if ((scenario_rand() & 7) == 0) space_left_in_bin--;
				peep->item_standard_flags &= ~(1 << cur_container);
				peep->window_invalidate_flags |= PEEP_INVALIDATE_PEEP_INVENTORY;
				peep_update_sprite_type(peep);
				continue;
			}
			uint8 bp = item_standard_litter[cur_container];

			int x, y;
			x = peep->x + (scenario_rand() & 7) - 3;
			y = peep->y + (scenario_rand() & 7) - 3;

			litter_create(x, y, peep->z, scenario_rand() & 3, bp);
			peep->item_standard_flags &= ~(1 << cur_container);
			peep->window_invalidate_flags |= PEEP_INVALIDATE_PEEP_INVENTORY;

			peep_update_sprite_type(peep);
		}

		// Original bug: This would clear any rubbish placed by the previous function
		//space_left_in_bin = 0x3 & (map_element->properties.path.addition_status >> selected_bin);
		empty_containers = peep_empty_container_extra_flag(peep);

		for (uint8 cur_container = 0; cur_container < 32; cur_container++){
			if (!(empty_containers & (1u << cur_container))) continue;

			if (space_left_in_bin != 0){
				// OpenRCT2 modification: This previously used
				// the tick count as a simple random function
				// switched to scenario_rand as it is more reliable
				if ((scenario_rand() & 7) == 0) space_left_in_bin--;
				peep->item_extra_flags &= ~(1 << cur_container);
				peep->window_invalidate_flags |= PEEP_INVALIDATE_PEEP_INVENTORY;

				peep_update_sprite_type(peep);
				continue;
			}
			uint8 bp = item_extra_litter[cur_container];

			int x, y;
			x = peep->x + (scenario_rand() & 7) - 3;
			y = peep->y + (scenario_rand() & 7) - 3;

			litter_create(x, y, peep->z, scenario_rand() & 3, bp);
			peep->item_extra_flags &= ~(1 << cur_container);
			peep->window_invalidate_flags |= PEEP_INVALIDATE_PEEP_INVENTORY;

			peep_update_sprite_type(peep);
		}

		// Place new amount in bin by first clearing the value
		map_element->properties.path.addition_status &= ~(3 << selected_bin);
		// Then placing the new value.
		map_element->properties.path.addition_status |= space_left_in_bin << selected_bin;

		map_invalidate_tile_zoom0(peep->next_x, peep->next_y, map_element->base_height << 3, map_element->clearance_height << 3);
		peep_state_reset(peep);
	}
}

/**
 *
 *  rct2: 0x006C16D7
 */
static void peep_update_heading_to_inspect(rct_peep* peep){
	rct_ride* ride = get_ride(peep->current_ride);

	if (ride->type == RIDE_TYPE_NULL){
		peep_decrement_num_riders(peep);
		peep->state = PEEP_STATE_FALLING;
		peep_window_state_update(peep);
		return;
	}

	if (ride->exits[peep->current_ride_station] == 0xFFFF){
		ride->lifecycle_flags &= ~RIDE_LIFECYCLE_DUE_INSPECTION;
		peep_decrement_num_riders(peep);
		peep->state = PEEP_STATE_FALLING;
		peep_window_state_update(peep);
		return;
	}

	if (ride->mechanic_status != RIDE_MECHANIC_STATUS_HEADING ||
		!(ride->lifecycle_flags & RIDE_LIFECYCLE_DUE_INSPECTION)){
		peep_decrement_num_riders(peep);
		peep->state = PEEP_STATE_FALLING;
		peep_window_state_update(peep);
		return;
	}

	if (peep->sub_state == 0){
		peep->var_74 = 0;
		peep_reset_pathfind_goal(peep);
		peep->sub_state = 2;
	}

	if (peep->sub_state <= 3){
		peep->var_74++;
		if (peep->var_74 > 2500){
			if (ride->lifecycle_flags & RIDE_LIFECYCLE_DUE_INSPECTION&&
				ride->mechanic_status == RIDE_MECHANIC_STATUS_HEADING){
				ride->mechanic_status = RIDE_MECHANIC_STATUS_CALLING;
			}
			peep_decrement_num_riders(peep);
			peep->state = PEEP_STATE_FALLING;
			peep_window_state_update(peep);
			return;
		}

		if (!checkForPath(peep))return;

		sub_693C9E(peep);

		if (!(_unk_F1EE18 & F1EE18_RIDE_EXIT) &&
			!(_unk_F1EE18 & F1EE18_RIDE_ENTRANCE)
		) {
			return;
		}

		rct_map_element* map_element = _peepRideEntranceExitElement;

		if (peep->current_ride !=
			map_element->properties.entrance.ride_index)
			return;

		uint8 exit_index = ((map_element->properties.entrance.index & 0x70) >> 4);

		if (peep->current_ride_station != exit_index)
			return;

		if (_unk_F1EE18 & F1EE18_RIDE_ENTRANCE) {
			if (ride->exits[exit_index] != 0xFFFF)return;
		}

		uint8 direction = map_element->type & MAP_ELEMENT_DIRECTION_MASK;
		peep->direction = direction;

		int x = peep->next_x + 16 + word_981D6C[direction].x * 53;
		int y = peep->next_y + 16 + word_981D6C[direction].y * 53;

		peep->destination_x = x;
		peep->destination_y = y;
		peep->destination_tolerence = 2;
		peep->sprite_direction = direction << 3;

		peep->z = map_element->base_height * 4;
		peep->sub_state = 4;
		// Falls through into sub_state 4
	}

	invalidate_sprite_2((rct_sprite*)peep);

	sint16 delta_y = abs(peep->y - peep->destination_y);

	sint16 x, y, xy_distance;
	if (!peep_update_action(&x, &y, &xy_distance, peep)){
		peep_decrement_num_riders(peep);
		peep->state = PEEP_STATE_INSPECTING;
		peep->sub_state = 0;
		peep_window_state_update(peep);
		return;
	}

	int z = ride->station_heights[peep->current_ride_station] * 8;

	if (delta_y < 20){
		z += RideData5[ride->type].z;
	}

	sprite_move(x, y, z, (rct_sprite*)peep);
	invalidate_sprite_2((rct_sprite*)peep);
}

/**
 *
 *  rct2: 0x006C0CB8
 */
static void peep_update_answering(rct_peep* peep){
	rct_ride* ride = get_ride(peep->current_ride);

	if (ride->type == RIDE_TYPE_NULL ||
		ride->mechanic_status != RIDE_MECHANIC_STATUS_HEADING){

		peep_decrement_num_riders(peep);
		peep->state = PEEP_STATE_FALLING;
		peep_window_state_update(peep);
		return;
	}

	if (peep->sub_state == 0){
		peep->action = PEEP_ACTION_STAFF_ANSWER_CALL;
		peep->action_frame = 0;
		peep->action_sprite_image_offset = 0;

		sub_693B58(peep);
		invalidate_sprite_2((rct_sprite*)peep);

		peep->sub_state = 1;
		peep_window_state_update(peep);
		return;
	}
	else if (peep->sub_state == 1){
		if (peep->action == PEEP_ACTION_NONE_2){
			peep->sub_state = 2;
			peep_window_state_update(peep);
			peep->var_74 = 0;
			peep_reset_pathfind_goal(peep);
			return;
		}
		sint16 x, y, xy_distance;
		peep_update_action(&x, &y, &xy_distance, peep);
		return;
	}
	else if (peep->sub_state <= 3){
		peep->var_74++;
		if (peep->var_74 > 2500){
			if (ride->mechanic_status == RIDE_MECHANIC_STATUS_HEADING){
				ride->mechanic_status = RIDE_MECHANIC_STATUS_CALLING;
				ride->window_invalidate_flags |= RIDE_INVALIDATE_RIDE_MAINTENANCE;
			}
			peep_decrement_num_riders(peep);
			peep->state = PEEP_STATE_FALLING;
			peep_window_state_update(peep);
			return;
		}

		if (!checkForPath(peep))return;

		sub_693C9E(peep);

		if (!(_unk_F1EE18 & F1EE18_RIDE_EXIT) &&
			!(_unk_F1EE18 & F1EE18_RIDE_ENTRANCE)
		) {
			return;
		}

		rct_map_element* map_element = _peepRideEntranceExitElement;

		if (peep->current_ride !=
			map_element->properties.entrance.ride_index)
			return;

		uint8 exit_index = ((map_element->properties.entrance.index & 0x70) >> 4);

		if (peep->current_ride_station != exit_index)
			return;

		if (_unk_F1EE18 & F1EE18_RIDE_ENTRANCE) {
			if (ride->exits[exit_index] != 0xFFFF)return;
		}

		uint8 direction = map_element->type & MAP_ELEMENT_DIRECTION_MASK;
		peep->direction = direction;

		int x = peep->next_x + 16 + word_981D6C[direction].x * 53;
		int y = peep->next_y + 16 + word_981D6C[direction].y * 53;

		peep->destination_x = x;
		peep->destination_y = y;
		peep->destination_tolerence = 2;
		peep->sprite_direction = direction << 3;

		peep->z = map_element->base_height * 4;
		peep->sub_state = 4;
		// Falls through into sub_state 4
	}

	invalidate_sprite_2((rct_sprite*)peep);

	sint16 delta_y = abs(peep->y - peep->destination_y);

	sint16 x, y, xy_distance;
	if (!peep_update_action(&x, &y, &xy_distance, peep)){
		peep_decrement_num_riders(peep);
		peep->state = PEEP_STATE_FIXING;
		peep->sub_state = 0;
		peep_window_state_update(peep);
		return;
	}

	int z = ride->station_heights[peep->current_ride_station] * 8;

	if (delta_y < 20){
		z += RideData5[ride->type].z;
	}

	sprite_move(x, y, z, (rct_sprite*)peep);
	invalidate_sprite_2((rct_sprite*)peep);
}

/** rct2: 0x00992A5C */
static const rct_xy16 _992A5C[] = {
	{  3, 16 },
	{ 16, 29 },
	{ 29, 16 },
	{ 16,  3 },
	{  3, 29 },
	{ 29, 29 },
	{ 29,  3 },
	{  3,  3 },
};

/**
 *
 *  rct2: 0x006BF483
 */
static int peep_update_patrolling_find_watering(rct_peep* peep){
	if (!(peep->staff_orders & STAFF_ORDERS_WATER_FLOWERS))
		return 0;

	uint8 chosen_position = scenario_rand() & 7;
	for (int i = 0; i < 8; ++i, ++chosen_position){
		chosen_position &= 7;

		int x = peep->next_x + TileDirectionDelta[chosen_position].x;
		int y = peep->next_y + TileDirectionDelta[chosen_position].y;

		rct_map_element* map_element = map_get_first_element_at(x / 32, y / 32);

		// This seems to happen in some SV4 files.
		if (map_element == NULL) {
			continue;
		}

		do {
			if (map_element_get_type(map_element) != MAP_ELEMENT_TYPE_SCENERY){
				continue;
			}

			uint8 z_diff = abs(peep->next_z - map_element->base_height);

			if (z_diff >= 4){
				continue;
			}

			rct_scenery_entry* sceneryEntry = get_small_scenery_entry(map_element->properties.scenery.type);

			if (!(sceneryEntry->small_scenery.flags & SMALL_SCENERY_FLAG_CAN_BE_WATERED)){
				continue;
			}

			if (map_element->properties.scenery.age < 55){
				if (chosen_position >= 4){
					continue;
				}

				if (map_element->properties.scenery.age < 40){
					continue;
				}
			}

			peep_decrement_num_riders(peep);
			peep->state = PEEP_STATE_WATERING;
			peep->var_37 = chosen_position;
			peep_window_state_update(peep);

			peep->sub_state = 0;
			peep->destination_x = (peep->x & 0xFFE0) + _992A5C[chosen_position].x;
			peep->destination_y = (peep->y & 0xFFE0) + _992A5C[chosen_position].y;
			peep->destination_tolerence = 3;

			return 1;
		} while (!map_element_is_last_for_tile(map_element++));
	}
	return 0;
}

/**
 *
 *  rct2: 0x006BF3A1
 */
static int peep_update_patrolling_find_bin(rct_peep* peep){
	if (!(peep->staff_orders & STAFF_ORDERS_EMPTY_BINS))
		return 0;

	if ((peep->next_var_29 & 0x18) != 0) return 0;

	rct_map_element* map_element = map_get_first_element_at(peep->next_x / 32, peep->next_y / 32);
	if (map_element == NULL)return 0;

	for (;; map_element++){

		if (map_element_get_type(map_element) == MAP_ELEMENT_TYPE_PATH
			&& (map_element->base_height == peep->next_z))
			break;

		if (map_element_is_last_for_tile(map_element))
			return 0;
	}

	if (!footpath_element_has_path_scenery(map_element)) return 0;
	rct_scenery_entry* sceneryEntry = get_footpath_item_entry(footpath_element_get_path_scenery_index(map_element));

	if (!(sceneryEntry->path_bit.flags & PATH_BIT_FLAG_IS_BIN))
		return 0;

	if (map_element->flags & MAP_ELEMENT_FLAG_BROKEN)
		return 0;

	if (footpath_element_path_scenery_is_ghost(map_element))
		return 0;

	uint8 bin_positions = map_element->properties.path.edges & 0xF;
	uint8 bin_quantity = map_element->properties.path.addition_status;
	uint8 chosen_position = 0;

	for (; chosen_position < 4; ++chosen_position){
		if (!(bin_positions & 1) &&
			!(bin_quantity & 3))
			break;
		bin_positions >>= 1;
		bin_quantity >>= 2;
	}

	if (chosen_position == 4)return 0;

	peep->var_37 = chosen_position;
	peep_decrement_num_riders(peep);
	peep->state = PEEP_STATE_EMPTYING_BIN;
	peep_window_state_update(peep);

	peep->sub_state = 0;
	peep->destination_x = (peep->x & 0xFFE0) + _992A4C[chosen_position].x;
	peep->destination_y = (peep->y & 0xFFE0) + _992A4C[chosen_position].y;
	peep->destination_tolerence = 3;
	return 1;
}

/**
 *
 *  rct2: 0x006BF322
 */
static int peep_update_patrolling_find_grass(rct_peep* peep){
	if (!(peep->staff_orders & STAFF_ORDERS_MOWING))
		return 0;

	if (peep->var_E2 < 12)return 0;

	if ((peep->next_var_29 & 0x18) != 8) return 0;

	rct_map_element* map_element = map_get_surface_element_at(peep->next_x / 32, peep->next_y / 32);

	if ((map_element->properties.surface.terrain & MAP_ELEMENT_SURFACE_TERRAIN_MASK) != TERRAIN_GRASS)
		return 0;

	if ((map_element->properties.surface.grass_length & 0x7) < GRASS_LENGTH_CLEAR_1)
		return 0;

	peep_decrement_num_riders(peep);
	peep->state = PEEP_STATE_MOWING;
	peep_window_state_update(peep);
	peep->var_37 = 0;
	// Original code used .y for both x and y. Changed to .x to make more sense (both x and y are 28)
	peep->destination_x = peep->next_x + _9929C8[0].x;
	peep->destination_y = peep->next_y + _9929C8[0].y;
	peep->destination_tolerence = 3;
	return 1;
}

/**
 *
 *  rct2: 0x006BF295
 */
static int peep_update_patrolling_find_sweeping(rct_peep* peep){
	if (!(peep->staff_orders & STAFF_ORDERS_SWEEPING))
		return 0;

	uint16 sprite_id = sprite_get_first_in_quadrant(peep->x, peep->y);

	for (rct_sprite* sprite = NULL;
		sprite_id != 0xFFFF;
		sprite_id = sprite->unknown.next_in_quadrant){

		sprite = get_sprite(sprite_id);

		if (sprite->unknown.linked_list_type_offset != SPRITE_LIST_LITTER * 2) continue;

		uint16 z_diff = abs(peep->z - sprite->litter.z);

		if (z_diff >= 16)continue;

		peep_decrement_num_riders(peep);
		peep->state = PEEP_STATE_SWEEPING;
		peep_window_state_update(peep);
		peep->var_37 = 0;
		peep->destination_x = sprite->litter.x;
		peep->destination_y = sprite->litter.y;
		peep->destination_tolerence = 5;
		return 1;
	}

	return 0;
}

/**
 *
 *  rct2: 0x006BF1FD
 */
static void peep_update_patrolling(rct_peep* peep){

	if (!checkForPath(peep))return;

	sub_693C9E(peep);
	if (!(_unk_F1EE18 & F1EE18_DESTINATION_REACHED)) return;

	if ((peep->next_var_29 & 0x18) == 8){
		rct_map_element* map_element = map_get_surface_element_at(peep->next_x / 32, peep->next_y / 32);

		if (map_element != NULL){
			int water_height = map_element->properties.surface.terrain & MAP_ELEMENT_WATER_HEIGHT_MASK;
			if (water_height){
				invalidate_sprite_2((rct_sprite*)peep);
				water_height *= 16;
				sprite_move(peep->x, peep->y, water_height, (rct_sprite*)peep);
				invalidate_sprite_2((rct_sprite*)peep);

				peep_decrement_num_riders(peep);
				peep->state = PEEP_STATE_FALLING;
				peep_window_state_update(peep);
				return;
			}
		}
	}

	if (peep->staff_type != STAFF_TYPE_HANDYMAN) return;

	if (peep_update_patrolling_find_sweeping(peep))return;

	if (peep_update_patrolling_find_grass(peep))return;

	if (peep_update_patrolling_find_bin(peep))return;

	peep_update_patrolling_find_watering(peep);
}

/** rct2: 0x00981F4C, 0x00981F4E */
static const rct_xy16 _981F4C[] = {
	{  7,  5 },
	{  5, 25 },
	{ 25,  5 },
	{  5,  7 },
	{  7,  9 },
	{  9, 25 },
	{ 25,  9 },
	{  9,  7 },
	{  7, 23 },
	{ 23, 25 },
	{ 25, 23 },
	{ 23,  7 },
	{  7, 27 },
	{ 27, 25 },
	{ 25, 27 },
	{ 27,  7 },
	{  7,  0 },
	{  0, 25 },
	{ 25,  0 },
	{  0,  7 },
	{  7,  0 },
	{  0, 25 },
	{ 25,  0 },
	{  0,  7 },
	{  7,  0 },
	{  0, 25 },
	{ 25,  0 },
	{  0,  7 },
	{  7,  0 },
	{  0, 25 },
	{ 25,  0 },
	{  0,  7 },
};

/**
 *
 *  rct2: 0x0069030A
 */
static void peep_update_walking(rct_peep* peep){
	if (!checkForPath(peep))return;

	if (peep->peep_flags & PEEP_FLAGS_WAVING){
		if (peep->action >= PEEP_ACTION_NONE_1){
			if ((0xFFFF & scenario_rand()) < 936){
				invalidate_sprite_2((rct_sprite*)peep);

				peep->action = PEEP_ACTION_WAVE_2;
				peep->action_frame = 0;
				peep->action_sprite_image_offset = 0;

				sub_693B58(peep);
				invalidate_sprite_2((rct_sprite*)peep);
			}
		}
	}

	if (peep->peep_flags & PEEP_FLAGS_PHOTO){
		if (peep->action >= PEEP_ACTION_NONE_1){
			if ((0xFFFF & scenario_rand()) < 936){
				invalidate_sprite_2((rct_sprite*)peep);

				peep->action = PEEP_ACTION_TAKE_PHOTO;
				peep->action_frame = 0;
				peep->action_sprite_image_offset = 0;

				sub_693B58(peep);
				invalidate_sprite_2((rct_sprite*)peep);
			}
		}
	}

	if (peep->peep_flags & PEEP_FLAGS_PAINTING){
		if (peep->action >= PEEP_ACTION_NONE_1){
			if ((0xFFFF & scenario_rand()) < 936){
				invalidate_sprite_2((rct_sprite*)peep);

				peep->action = PEEP_ACTION_DRAW_PICTURE;
				peep->action_frame = 0;
				peep->action_sprite_image_offset = 0;

				sub_693B58(peep);
				invalidate_sprite_2((rct_sprite*)peep);
			}
		}
	}

	if (peep->peep_flags & PEEP_FLAGS_LITTER){
		if (!(peep->next_var_29 & 0x18)){
			if ((0xFFFF & scenario_rand()) <= 4096){
				static const uint8 litter_types[] = {
					LITTER_TYPE_EMPTY_CAN,
					LITTER_TYPE_RUBBISH,
					LITTER_TYPE_EMPTY_BURGER_BOX,
					LITTER_TYPE_EMPTY_CUP,
				};
				int ebp = litter_types[scenario_rand() & 0x3];
				int x = peep->x + (scenario_rand() & 0x7) - 3;
				int y = peep->y + (scenario_rand() & 0x7) - 3;
				int direction = (scenario_rand() & 0x3);

				litter_create(x, y, peep->z, direction, ebp);
			}
		}
	}
	else if (peep_has_empty_container(peep)){
		if ((!(peep->next_var_29 & 0x18)) &&
			((peep->sprite_index & 0x1FF) == (gCurrentTicks & 0x1FF))&&
			((0xFFFF & scenario_rand()) <= 4096)){

			uint8 pos_stnd = 0;
			for (int container = peep_empty_container_standard_flag(peep); pos_stnd < 32; pos_stnd++)
				if (container & (1u << pos_stnd))
					break;

			int bp = 0;

			if (pos_stnd != 32){
				peep->item_standard_flags &= ~(1u << pos_stnd);
				bp = item_standard_litter[pos_stnd];
			}
			else{
				uint8 pos_extr = 0;
				for (int container = peep_empty_container_extra_flag(peep); pos_extr < 32; pos_extr++)
					if (container & (1u << pos_extr))
						break;
				peep->item_extra_flags &= ~(1u << pos_extr);
				bp = item_extra_litter[pos_extr];
			}

			peep->window_invalidate_flags |= PEEP_INVALIDATE_PEEP_INVENTORY;
			peep_update_sprite_type(peep);

			int x = peep->x + (scenario_rand() & 0x7) - 3;
			int y = peep->y + (scenario_rand() & 0x7) - 3;
			int direction = (scenario_rand() & 0x3);

			litter_create(x, y, peep->z, direction, bp);
		}
	}

	sub_693C9E(peep);
	if (!(_unk_F1EE18 & F1EE18_DESTINATION_REACHED)) return;

	if ((peep->next_var_29 & 0x18) == 8){
		rct_map_element* map_element = map_get_surface_element_at(peep->next_x / 32, peep->next_y / 32);

		int water_height = map_element->properties.surface.terrain & MAP_ELEMENT_WATER_HEIGHT_MASK;
		if (water_height){
			invalidate_sprite_2((rct_sprite*)peep);
			water_height *= 16;
			sprite_move(peep->x, peep->y, water_height, (rct_sprite*)peep);
			invalidate_sprite_2((rct_sprite*)peep);

			peep_decrement_num_riders(peep);
			peep->state = PEEP_STATE_FALLING;
			peep_window_state_update(peep);
			return;
		}
	}

	peep_check_if_lost(peep);
	peep_check_cant_find_ride(peep);
	peep_check_cant_find_exit(peep);

	if (peep_update_walking_find_bench(peep))return;

	if (peep_update_walking_find_bin(peep))return;

	peep_update_walking_break_scenery(peep);

	if (peep->state != PEEP_STATE_WALKING)return;

	if (peep->peep_flags & PEEP_FLAGS_LEAVING_PARK)return;

	if (peep->nausea > 140)return;

	if (peep->happiness < 120)return;

	if (peep->bathroom > 140)return;

	uint16 chance = peep_has_food(peep) ? 13107 : 2849;

	if ((scenario_rand() & 0xFFFF) > chance)return;

	if (peep->next_var_29 & 0x1C)return;

	rct_map_element* map_element = map_get_first_element_at(peep->next_x / 32, peep->next_y / 32);

	for (;; map_element++){
		if (map_element_get_type(map_element) == MAP_ELEMENT_TYPE_PATH){
			if (peep->next_z == map_element->base_height)break;
		}
		if (map_element_is_last_for_tile(map_element)){
			return;
		}
	}

	int ebp = 15;

	if (footpath_element_has_path_scenery(map_element)) {
		if (!footpath_element_path_scenery_is_ghost(map_element)) {
			rct_scenery_entry* sceneryEntry = get_footpath_item_entry(footpath_element_get_path_scenery_index(map_element));

			if (!(sceneryEntry->path_bit.flags & PATH_BIT_FLAG_IS_BENCH)) ebp = 9;
		}
	}

	int edges = (map_element->properties.path.edges & 0xF) ^ 0xF;
	if (edges == 0) return;

	uint8 chosen_edge = scenario_rand() & 0x3;

	for (; !(edges & (1 << chosen_edge));)chosen_edge = (chosen_edge + 1) & 3;

	uint8 ride_to_view, ride_seat_to_view;
	if (!peep_find_ride_to_look_at(peep, chosen_edge, &ride_to_view, &ride_seat_to_view))
		return;

	uint16 sprite_id = sprite_get_first_in_quadrant(peep->x, peep->y);
	for (rct_sprite* sprite; sprite_id != SPRITE_INDEX_NULL; sprite_id = sprite->unknown.next_in_quadrant){
		sprite = get_sprite(sprite_id);

		if (sprite->unknown.linked_list_type_offset != SPRITE_LIST_PEEP * 2) continue;

		if (sprite->peep.state != PEEP_STATE_WATCHING)continue;

		if (peep->z != sprite->peep.z)continue;

		if ((sprite->peep.var_37 & 0x3) != chosen_edge)continue;

		ebp &= ~(1 << ((sprite->peep.var_37 & 0x1C) >> 2));
	}

	if (!ebp)return;

	uint8 chosen_position = scenario_rand() & 0x3;

	for (; !(ebp & (1 << chosen_position));)chosen_position = (chosen_position + 1) & 3;

	peep->current_ride = ride_to_view;
	peep->current_seat = ride_seat_to_view;
	peep->var_37 = chosen_edge | (chosen_position << 2);

	peep_decrement_num_riders(peep);
	peep->state = PEEP_STATE_WATCHING;
	peep_window_state_update(peep);

	peep->sub_state = 0;

	int ebx = peep->var_37 & 0x1F;
	int x = (peep->x & 0xFFE0) + _981F4C[ebx].x;
	int y = (peep->y & 0xFFE0) + _981F4C[ebx].y;

	peep->destination_x = x;
	peep->destination_y = y;
	peep->destination_tolerence = 3;

	if (peep->current_seat&1){
		peep_insert_new_thought(peep, PEEP_THOUGHT_TYPE_NEW_RIDE, 0xFF);
	}
	if (peep->current_ride == 0xFF){
		peep_insert_new_thought(peep, PEEP_THOUGHT_TYPE_SCENERY, 0xFF);
	}
}

/* From peep_update */
static void peep_update_thoughts(rct_peep* peep){
	// Thoughts must always have a gap of at least
	// 220 ticks in age between them. In order to
	// allow this when a thought is new it enters
	// a holding zone. Before it becomes fresh.
	int add_fresh = 1;
	int fresh_thought = -1;
	for (int i = 0; i < PEEP_MAX_THOUGHTS; i++) {
		if (peep->thoughts[i].type == PEEP_THOUGHT_TYPE_NONE)
			break;


		if (peep->thoughts[i].var_2 == 1) {
			add_fresh = 0;
			// If thought is fresh we wait 220 ticks
			// before allowing a new thought to become fresh.
			if (++peep->thoughts[i].var_3 >= 220) {
				peep->thoughts[i].var_3 = 0;
				// Thought is no longer fresh
				peep->thoughts[i].var_2++;
				add_fresh = 1;
			}
		}
		else if (peep->thoughts[i].var_2 > 1) {
			if (++peep->thoughts[i].var_3 == 0) {
				// When thought is older than ~6900 ticks remove it
				if (++peep->thoughts[i].var_2 >= 28) {
					peep->window_invalidate_flags |= PEEP_INVALIDATE_PEEP_THOUGHTS;

					// Clear top thought, push others up
					if (i < PEEP_MAX_THOUGHTS - 2) {
						memmove(&peep->thoughts[i], &peep->thoughts[i + 1], sizeof(rct_peep_thought)*(PEEP_MAX_THOUGHTS - i - 1));
					}
					peep->thoughts[PEEP_MAX_THOUGHTS - 1].type = PEEP_THOUGHT_TYPE_NONE;
				}
			}
		}
		else {
			fresh_thought = i;
		}
	}
	// If there are no fresh thoughts
	// a previously new thought can become
	// fresh.
	if (add_fresh && fresh_thought != -1) {
		peep->thoughts[fresh_thought].var_2 = 1;
		peep->window_invalidate_flags |= PEEP_INVALIDATE_PEEP_THOUGHTS;
	}
}

/**
 *
 *  rct2: 0x0068FC1E
 */
static void peep_update(rct_peep *peep)
{
	if (peep->type == PEEP_TYPE_GUEST) {
		if (peep->previous_ride != 255)
			if (++peep->previous_ride_time_out >= 720)
				peep->previous_ride = 255;

		peep_update_thoughts(peep);
	}

	// Walking speed logic
	unsigned int stepsToTake = peep->energy;
	if (stepsToTake < 95 && peep->state == PEEP_STATE_QUEUING)
		stepsToTake = 95;
	if ((peep->peep_flags & PEEP_FLAGS_SLOW_WALK) && peep->state != PEEP_STATE_QUEUING)
		stepsToTake /= 2;
	if (peep->action == 255 && (peep->next_var_29 & 4)) {
		stepsToTake /= 2;
		if (peep->state == PEEP_STATE_QUEUING)
			stepsToTake += stepsToTake / 2;
	}

	unsigned int carryCheck = peep->var_73 + stepsToTake;
	peep->var_73 = carryCheck;
	if (carryCheck <= 255) {
		peep_easter_egg_peep_interactions(peep);
	} else {
		// loc_68FD2F
		switch (peep->state) {
		case PEEP_STATE_FALLING:
			peep_update_falling(peep);
			break;
		case PEEP_STATE_1:
			peep_update_1(peep);
			break;
		case PEEP_STATE_QUEUING_FRONT:
			peep_update_ride(peep);
			break;
		case PEEP_STATE_ON_RIDE:
			// No action
			break;
		case PEEP_STATE_LEAVING_RIDE:
			peep_update_ride(peep);
			break;
		case PEEP_STATE_WALKING:
			peep_update_walking(peep);
			break;
		case PEEP_STATE_QUEUING:
			peep_update_queuing(peep);
			break;
		case PEEP_STATE_ENTERING_RIDE:
			peep_update_ride(peep);
			break;
		case PEEP_STATE_SITTING:
			peep_update_sitting(peep);
			break;
		case PEEP_STATE_PICKED:
			peep_update_picked(peep);
			break;
		case PEEP_STATE_PATROLLING:
			peep_update_patrolling(peep);
			break;
		case PEEP_STATE_MOWING:
			peep_update_mowing(peep);
			break;
		case PEEP_STATE_SWEEPING:
			peep_update_sweeping(peep);
			break;
		case PEEP_STATE_ENTERING_PARK:
			peep_update_entering_park(peep);
			break;
		case PEEP_STATE_LEAVING_PARK:
			peep_update_leaving_park(peep);
			break;
		case PEEP_STATE_ANSWERING:
			peep_update_answering(peep);
			break;
		case PEEP_STATE_FIXING:
			peep_update_fixing(stepsToTake, peep);
			break;
		case PEEP_STATE_BUYING:
			peep_update_buying(peep);
			break;
		case PEEP_STATE_WATCHING:
			peep_update_watching(peep);
			break;
		case PEEP_STATE_EMPTYING_BIN:
			peep_update_emptying_bin(peep);
			break;
		case PEEP_STATE_USING_BIN:
			peep_update_using_bin(peep);
			break;
		case PEEP_STATE_WATERING:
			peep_update_watering(peep);
			break;
		case PEEP_STATE_HEADING_TO_INSPECTION:
			peep_update_heading_to_inspect(peep);
			break;
		case PEEP_STATE_INSPECTING:
			peep_update_fixing(stepsToTake, peep);
			break;
			//There shouldn't be any more
		default:
			assert(0);
			break;
		}
	}
}


/**
 *
 *  rct2: 0x0069BF41
 */
void peep_problem_warnings_update()
{
	rct_peep* peep;
	rct_ride* ride;
	uint16 spriteIndex;
	uint16 guests_in_park = gNumGuestsInPark;
	int hunger_counter = 0, lost_counter = 0, noexit_counter = 0, thirst_counter = 0,
		litter_counter = 0, disgust_counter = 0, bathroom_counter = 0 ,vandalism_counter = 0;
	uint8 *warning_throttle = gPeepWarningThrottle;

	gRideCount = ride_get_count(); // refactor this to somewhere else

	FOR_ALL_GUESTS(spriteIndex, peep) {
		if (peep->outside_of_park != 0 || peep->thoughts[0].var_2 > 5)
			continue;

		switch (peep->thoughts[0].type) {
		case PEEP_THOUGHT_TYPE_LOST: //0x10
			lost_counter++;
			break;

		case PEEP_THOUGHT_TYPE_HUNGRY: // 0x14
			if (peep->guest_heading_to_ride_id == 0xFF){
				hunger_counter++;
				break;
			}
			ride = get_ride(peep->guest_heading_to_ride_id);
			if (!ride_type_has_flag(ride->type, RIDE_TYPE_FLAG_FLAT_RIDE))
				hunger_counter++;
			break;

		case PEEP_THOUGHT_TYPE_THIRSTY:
			if (peep->guest_heading_to_ride_id == 0xFF){
				thirst_counter++;
				break;
			}
			ride = get_ride(peep->guest_heading_to_ride_id);
			if (!ride_type_has_flag(ride->type, RIDE_TYPE_FLAG_SELLS_DRINKS))
				thirst_counter++;
			break;

		case PEEP_THOUGHT_TYPE_BATHROOM:
			if (peep->guest_heading_to_ride_id == 0xFF){
				bathroom_counter++;
				break;
			}
			ride = get_ride(peep->guest_heading_to_ride_id);
			if (!ride_type_has_flag(ride->type, RIDE_TYPE_FLAG_IS_BATHROOM))
				bathroom_counter++;
			break;

		case PEEP_THOUGHT_TYPE_BAD_LITTER: // 0x1a
			litter_counter++;
			break;
		case PEEP_THOUGHT_TYPE_CANT_FIND_EXIT: // 0x1b
			noexit_counter++;
			break;
		case PEEP_THOUGHT_TYPE_PATH_DISGUSTING: // 0x1f
			disgust_counter++;
			break;
		case PEEP_THOUGHT_TYPE_VANDALISM: //0x21
			vandalism_counter++;
			break;
		default:
			break;
		}
	}
	// could maybe be packed into a loop, would lose a lot of clarity though
	if (warning_throttle[0])
		--warning_throttle[0];
	else if ( hunger_counter >= PEEP_HUNGER_WARNING_THRESHOLD && hunger_counter >= guests_in_park / 16) {
		warning_throttle[0] = 4;
		if (gConfigNotifications.guest_warnings) {
			news_item_add_to_queue(NEWS_ITEM_PEEPS, STR_PEEPS_ARE_HUNGRY, 20);
		}
	}

	if (warning_throttle[1])
		--warning_throttle[1];
	else if (thirst_counter >= PEEP_THIRST_WARNING_THRESHOLD && thirst_counter >= guests_in_park / 16) {
		warning_throttle[1] = 4;
		if (gConfigNotifications.guest_warnings) {
			news_item_add_to_queue(NEWS_ITEM_PEEPS, STR_PEEPS_ARE_THIRSTY, 21);
		}
	}

	if (warning_throttle[2])
		--warning_throttle[2];
	else if (bathroom_counter >= PEEP_BATHROOM_WARNING_THRESHOLD && bathroom_counter >= guests_in_park / 16) {
		warning_throttle[2] = 4;
		if (gConfigNotifications.guest_warnings) {
			news_item_add_to_queue(NEWS_ITEM_PEEPS, STR_PEEPS_CANT_FIND_BATHROOM, 22);
		}
	}

	if (warning_throttle[3])
		--warning_throttle[3];
	else if (litter_counter >= PEEP_LITTER_WARNING_THRESHOLD && litter_counter >= guests_in_park / 32) {
		warning_throttle[3] = 4;
		if (gConfigNotifications.guest_warnings) {
			news_item_add_to_queue(NEWS_ITEM_PEEPS, STR_PEEPS_DISLIKE_LITTER, 26);
		}
	}

	if (warning_throttle[4])
		--warning_throttle[4];
	else if (disgust_counter >= PEEP_DISGUST_WARNING_THRESHOLD && disgust_counter >= guests_in_park / 32) {
		warning_throttle[4] = 4;
		if (gConfigNotifications.guest_warnings) {
			news_item_add_to_queue(NEWS_ITEM_PEEPS, STR_PEEPS_DISGUSTED_BY_PATHS, 31);
		}
	}

	if (warning_throttle[5])
		--warning_throttle[5];
	else if (vandalism_counter >= PEEP_VANDALISM_WARNING_THRESHOLD && vandalism_counter >= guests_in_park / 32) {
		warning_throttle[5] = 4;
		if (gConfigNotifications.guest_warnings) {
			news_item_add_to_queue(NEWS_ITEM_PEEPS, STR_PEEPS_DISLIKE_VANDALISM, 33);
		}
	}

	if (warning_throttle[6])
		--warning_throttle[6];
	else if (noexit_counter >= PEEP_NOEXIT_WARNING_THRESHOLD) {
		warning_throttle[6] = 4;
		if (gConfigNotifications.guest_warnings) {
			news_item_add_to_queue(NEWS_ITEM_PEEPS, STR_PEEPS_GETTING_LOST_OR_STUCK, 27);
		}
	} else if (lost_counter >= PEEP_LOST_WARNING_THRESHOLD) {
		warning_throttle[6] = 4;
		if (gConfigNotifications.guest_warnings) {
			news_item_add_to_queue(NEWS_ITEM_PEEPS, STR_PEEPS_GETTING_LOST_OR_STUCK, 16);
		}
	}
}

/**
 *
 *  rct2: 0x006BD18A
 */
void peep_update_crowd_noise()
{
	rct_viewport *viewport;
	uint16 spriteIndex;
	rct_peep *peep;
	int visiblePeeps;

	if (gGameSoundsOff)
		return;

	if (!gConfigSound.sound_enabled)
		return;

	if (gScreenFlags & 2)
		return;

	viewport = g_music_tracking_viewport;
	if (viewport == (rct_viewport*)-1)
		return;

	// Count the number of peeps visible
	visiblePeeps = 0;

	FOR_ALL_GUESTS(spriteIndex, peep) {
		if (peep->sprite_left == (sint16)0x8000)
			continue;
		if (viewport->view_x > peep->sprite_right)
			continue;
		if (viewport->view_x + viewport->view_width < peep->sprite_left)
			continue;
		if (viewport->view_y > peep->sprite_bottom)
			continue;
		if (viewport->view_y + viewport->view_height < peep->sprite_top)
			continue;

		visiblePeeps += peep->state == PEEP_STATE_QUEUING ? 1 : 2;
	}

	// This function doesn't account for the fact that the screen might be so big that 100 peeps could potentially be very
	// spread out and therefore not produce any crowd noise. Perhaps a more sophisticated solution would check how many peeps
	// were in close proximity to each other.

	// Allows queuing peeps to make half as much noise, and at least 6 peeps must be visible for any crowd noise
	visiblePeeps = (visiblePeeps / 2) - 6;
	if (visiblePeeps < 0) {
		// Mute crowd noise
		if (gCrowdSoundChannel) {
			Mixer_Stop_Channel(gCrowdSoundChannel);
			gCrowdSoundChannel = 0;
		}
	} else {
		sint32 volume;

		// Formula to scale peeps to dB where peeps [0, 120] scales approximately logarithmically to [-3314, -150] dB/100
		// 207360000 maybe related to DSBVOLUME_MIN which is -10,000 (dB/100)
		volume = 120 - min(visiblePeeps, 120);
		volume = volume * volume * volume * volume;
		volume = (((207360000 - volume) >> viewport->zoom) - 207360000) / 65536 - 150;

		// Load and play crowd noise if needed and set volume
		if (!gCrowdSoundChannel) {
			gCrowdSoundChannel = Mixer_Play_Music(PATH_ID_CSS2, MIXER_LOOP_INFINITE, false);
			if (gCrowdSoundChannel) {
				Mixer_Channel_SetGroup(gCrowdSoundChannel, MIXER_GROUP_SOUND);
			}
		}
		if (gCrowdSoundChannel) {
			Mixer_Channel_Volume(gCrowdSoundChannel, DStoMixerVolume(volume));
		}
	}
}

/**
 *
 *  rct2: 0x0069BE9B
 */
void peep_applause()
{
	uint16 spriteIndex;
	rct_peep* peep;

	FOR_ALL_GUESTS(spriteIndex, peep) {
		if (peep->outside_of_park != 0)
			continue;

		// Release balloon
		if (peep->item_standard_flags & PEEP_ITEM_BALLOON) {
			peep->item_standard_flags &= ~PEEP_ITEM_BALLOON;
			if (peep->x != (sint16)0x8000) {
				create_balloon(peep->x, peep->y, peep->z + 9, peep->balloon_colour, 0);
				peep->window_invalidate_flags |= PEEP_INVALIDATE_PEEP_INVENTORY;
				peep_update_sprite_type(peep);
			}
		}

		// Clap
		if ((peep->state == PEEP_STATE_WALKING || peep->state == PEEP_STATE_QUEUING) && peep->action >= 254) {
			peep->action = PEEP_ACTION_CLAP;
			peep->action_frame = 0;
			peep->action_sprite_image_offset = 0;
			sub_693B58(peep);
			invalidate_sprite_2((rct_sprite*)peep);
		}
	}

	// Play applause noise
	audio_play_sound_panned(SOUND_APPLAUSE, gScreenWidth / 2, 0, 0, 0);
}

/**
*
*  rct2: 0x0069C35E
*/
void peep_update_days_in_queue()
{
	uint16 sprite_index;
	rct_peep *peep;

	FOR_ALL_GUESTS(sprite_index, peep) {
		if (peep->outside_of_park == 0 && peep->state == PEEP_STATE_QUEUING) {
			if (peep->days_in_queue < 255) {
				peep->days_in_queue += 1;
			}
		}
	}
}

/** rct2: 0x009823A0 */
static const enum PEEP_NAUSEA_TOLERANCE nausea_tolerance_distribution[] = {
	PEEP_NAUSEA_TOLERANCE_NONE,
	PEEP_NAUSEA_TOLERANCE_LOW, PEEP_NAUSEA_TOLERANCE_LOW,
	PEEP_NAUSEA_TOLERANCE_AVERAGE, PEEP_NAUSEA_TOLERANCE_AVERAGE, PEEP_NAUSEA_TOLERANCE_AVERAGE,
	PEEP_NAUSEA_TOLERANCE_HIGH, PEEP_NAUSEA_TOLERANCE_HIGH, PEEP_NAUSEA_TOLERANCE_HIGH, PEEP_NAUSEA_TOLERANCE_HIGH, PEEP_NAUSEA_TOLERANCE_HIGH, PEEP_NAUSEA_TOLERANCE_HIGH,
};

/** rct2: 0x009823BC */
static const uint8 trouser_colours[] = {
	COLOUR_BLACK,
	COLOUR_GREY,
	COLOUR_LIGHT_BROWN,
	COLOUR_SATURATED_BROWN,
	COLOUR_DARK_BROWN,
	COLOUR_SALMON_PINK,
	COLOUR_BLACK,
	COLOUR_GREY,
	COLOUR_LIGHT_BROWN,
	COLOUR_SATURATED_BROWN,
	COLOUR_DARK_BROWN,
	COLOUR_SALMON_PINK,
	COLOUR_BLACK,
	COLOUR_GREY,
	COLOUR_LIGHT_BROWN,
	COLOUR_SATURATED_BROWN,
	COLOUR_DARK_BROWN,
	COLOUR_SALMON_PINK,
	COLOUR_DARK_PURPLE,
	COLOUR_LIGHT_PURPLE,
	COLOUR_DARK_BLUE,
	COLOUR_SATURATED_GREEN,
	COLOUR_SATURATED_RED,
	COLOUR_DARK_ORANGE,
	COLOUR_BORDEAUX_RED,
};

/** rct2: 0x009823D5 */
static const uint8 tshirt_colours[] = {
	COLOUR_BLACK,
	COLOUR_GREY,
	COLOUR_LIGHT_BROWN,
	COLOUR_SATURATED_BROWN,
	COLOUR_DARK_BROWN,
	COLOUR_SALMON_PINK,
	COLOUR_BLACK,
	COLOUR_GREY,
	COLOUR_LIGHT_BROWN,
	COLOUR_SATURATED_BROWN,
	COLOUR_DARK_BROWN,
	COLOUR_SALMON_PINK,
	COLOUR_DARK_PURPLE,
	COLOUR_LIGHT_PURPLE,
	COLOUR_DARK_BLUE,
	COLOUR_SATURATED_GREEN,
	COLOUR_SATURATED_RED,
	COLOUR_DARK_ORANGE,
	COLOUR_BORDEAUX_RED,
	COLOUR_WHITE,
	COLOUR_BRIGHT_PURPLE,
	COLOUR_LIGHT_BLUE,
	COLOUR_TEAL,
	COLOUR_DARK_GREEN,
	COLOUR_MOSS_GREEN,
	COLOUR_BRIGHT_GREEN,
	COLOUR_OLIVE_GREEN,
	COLOUR_DARK_OLIVE_GREEN,
	COLOUR_YELLOW,
	COLOUR_LIGHT_ORANGE,
	COLOUR_BRIGHT_RED,
	COLOUR_DARK_PINK,
	COLOUR_BRIGHT_PINK,
};

/**
 *
 *  rct2: 0x0069A05D
 */
rct_peep *peep_generate(int x, int y, int z)
{
	if (gSpriteListCount[SPRITE_LIST_NULL] < 400)
		return NULL;

	rct_peep* peep = (rct_peep*)create_sprite(1);

	move_sprite_to_list((rct_sprite*)peep, SPRITE_LIST_PEEP * 2);

	peep->sprite_identifier = SPRITE_IDENTIFIER_PEEP;
	peep->sprite_type = PEEP_SPRITE_TYPE_NORMAL;
	peep->outside_of_park = 1;
	peep->state = PEEP_STATE_FALLING;
	peep->action = PEEP_ACTION_NONE_2;
	peep->special_sprite = 0;
	peep->action_sprite_image_offset = 0;
	peep->no_action_frame_no = 0;
	peep->action_sprite_type = 0;
	peep->peep_flags = 0;
	peep->favourite_ride = 0xFF;
	peep->favourite_ride_rating = 0;

	const rct_sprite_bounds* spriteBounds = g_sprite_entries[peep->sprite_type].sprite_bounds;
	peep->sprite_width = spriteBounds[peep->action_sprite_type].sprite_width;
	peep->sprite_height_negative = spriteBounds[peep->action_sprite_type].sprite_height_negative;
	peep->sprite_height_positive = spriteBounds[peep->action_sprite_type].sprite_height_positive;

	peep->sprite_direction = 0;

	sprite_move(x, y, z, (rct_sprite*)peep);
	invalidate_sprite_2((rct_sprite*)peep);

	peep->var_41 = (scenario_rand() & 0x1F) + 45;
	peep->var_C4 = 0;
	peep->interactionRideIndex = 0xFF;
	peep->type = PEEP_TYPE_GUEST;
	peep->previous_ride = 0xFF;
	peep->thoughts->type = PEEP_THOUGHT_TYPE_NONE;
	peep->window_invalidate_flags = 0;

	uint8 al = (scenario_rand() & 0x7) + 3;
	uint8 ah = min(al, 7) - 3;

	if (al >= 7) al = 15;

	if (gParkFlags & PARK_FLAGS_PREF_LESS_INTENSE_RIDES){
		ah = 0;
		al = 4;
	}

	if (gParkFlags & PARK_FLAGS_PREF_MORE_INTENSE_RIDES){
		ah = 9;
		al = 15;
	}

	peep->intensity = (al << 4) | ah;

	uint8 nausea_tolerance = scenario_rand() & 0x7;
	if (gParkFlags & PARK_FLAGS_PREF_MORE_INTENSE_RIDES){
		nausea_tolerance += 4;
	}

	peep->nausea_tolerance = nausea_tolerance_distribution[nausea_tolerance];

	/* Scenario editor limits initial guest happiness to between 37..253.
	 * To be on the safe side, assume the value could have been hacked
	 * to any value 0..255. */
	peep->happiness = gGuestInitialHappiness;
	/* Assume a default initial happiness of 0 is wrong and set
	 * to 128 (50%) instead. */
	if (gGuestInitialHappiness == 0)
		peep->happiness = 128;
	/* Initial value will vary by -15..16 */
	sint8 happiness_delta = (scenario_rand() & 0x1F) - 15;
	/* Adjust by the delta, clamping at min=0 and max=255. */
	peep->happiness = clamp(0, peep->happiness + happiness_delta, 255);
	peep->happiness_growth_rate = peep->happiness;
	peep->nausea = 0;
	peep->nausea_growth_rate = 0;

	/* Scenario editor limits initial guest hunger to between 37..253.
	 * To be on the safe side, assume the value could have been hacked
	 * to any value 0..255. */
	peep->hunger = gGuestInitialHunger;
	/* Initial value will vary by -15..16 */
	sint8 hunger_delta = (scenario_rand() & 0x1F) - 15;
	/* Adjust by the delta, clamping at min=0 and max=255. */
	peep->hunger = clamp(0, peep->hunger + hunger_delta, 255);

	/* Scenario editor limits initial guest thirst to between 37..253.
	 * To be on the safe side, assume the value could have been hacked
	 * to any value 0..255. */
	peep->thirst = gGuestInitialThirst;
	/* Initial value will vary by -15..16 */
	sint8 thirst_delta = (scenario_rand() & 0x1F) - 15;
	/* Adjust by the delta, clamping at min=0 and max=255. */
	peep->thirst = clamp(0, peep->thirst + thirst_delta, 0xFF);

	peep->bathroom = 0;
	peep->var_42 = 0;
	memset(&peep->rides_been_on, 0, 32);

	peep->no_of_rides = 0;
	memset(&peep->ride_types_been_on, 0, 16);
	peep->id = gNextGuestNumber++;
	peep->name_string_idx = STR_GUEST_X;

	money32 cash = (scenario_rand() & 0x3) * 100 - 100 + gGuestInitialCash;
	if (cash < 0) cash = 0;

	if (gGuestInitialCash == 0){
		cash = 500;
	}

	if (gParkFlags & PARK_FLAGS_NO_MONEY){
		cash = 0;
	}

	if (gGuestInitialCash == (money16)0xFFFF){
		cash = 0;
	}

	peep->cash_in_pocket = cash;
	peep->cash_spent = 0;
	peep->time_in_park = -1;
	peep->pathfind_goal.x = 0xFF;
	peep->pathfind_goal.y = 0xFF;
	peep->pathfind_goal.z = 0xFF;
	peep->pathfind_goal.direction = 0xFF;
	peep->item_standard_flags = 0;
	peep->item_extra_flags = 0;
	peep->guest_heading_to_ride_id = 0xFF;
	peep->litter_count = 0;
	peep->disgusting_count = 0;
	peep->var_EF = 0;
	peep->paid_to_enter = 0;
	peep->paid_on_rides = 0;
	peep->paid_on_food = 0;
	peep->paid_on_drink = 0;
	peep->paid_on_souvenirs = 0;
	peep->no_of_food = 0;
	peep->no_of_drinks = 0;
	peep->no_of_souvenirs = 0;
	peep->var_F2 = 0;
	peep->angriness = 0;
	peep->var_F4 = 0;

	uint8 tshirt_colour = scenario_rand() % countof(tshirt_colours);
	peep->tshirt_colour = tshirt_colours[tshirt_colour];

	uint8 trousers_colour = scenario_rand() % countof(trouser_colours);
	peep->trousers_colour = trouser_colours[trousers_colour];

	/* It looks like 65 is about 50% energy level, so this initialises
	 * a peep with approx 50%-100% energy. */
	uint8 energy = (scenario_rand() & 0x3F) + 65;
	peep->energy = energy;
	peep->energy_growth_rate = energy;

	if (gParkFlags & PARK_FLAGS_SHOW_REAL_GUEST_NAMES){
		peep_give_real_name(peep);
	}
	peep_update_name_sort(peep);

	gNumGuestsHeadingForPark++;

	return peep;
}

/**
* rct2: 0x00698B0D
* peep.sprite_index (eax)
* thought.type (ebx)
* argument_1 (ecx & ebx)
* argument_2 (edx)
*/
void get_arguments_from_action(rct_peep* peep, uint32 *argument_1, uint32* argument_2){
	rct_ride *ride;

	switch (peep->state){
	case PEEP_STATE_FALLING:
		*argument_1 = peep->action == PEEP_ACTION_DROWNING ? STR_DROWNING : STR_WALKING;
		*argument_2 = 0;
		break;
	case PEEP_STATE_1:
		*argument_1 = STR_WALKING;
		*argument_2 = 0;
		break;
	case PEEP_STATE_ON_RIDE:
	case PEEP_STATE_LEAVING_RIDE:
	case PEEP_STATE_ENTERING_RIDE:
		*argument_1 = STR_ON_RIDE;
		ride = get_ride(peep->current_ride);
		if (ride_type_has_flag(ride->type, RIDE_TYPE_FLAG_IN_RIDE))
			*argument_1 = STR_IN_RIDE;
		*argument_1 |= ((uint32)ride->name << 16);
		*argument_2 = ride->name_arguments;
		break;
	case PEEP_STATE_BUYING:
		ride = get_ride(peep->current_ride);
		*argument_1 = STR_AT_RIDE | ((uint32)ride->name << 16);
		*argument_2 = ride->name_arguments;
		break;
	case PEEP_STATE_WALKING:
	case PEEP_STATE_USING_BIN:
		if (peep->guest_heading_to_ride_id != 0xFF){
			ride = get_ride(peep->guest_heading_to_ride_id);
			*argument_1 = STR_HEADING_FOR | ((uint32)ride->name << 16);
			*argument_2 = ride->name_arguments;
		}
		else{
			*argument_1 = (peep->peep_flags & PEEP_FLAGS_LEAVING_PARK) ? STR_LEAVING_PARK : STR_WALKING;
			*argument_2 = 0;
		}
		break;
	case PEEP_STATE_QUEUING_FRONT:
	case PEEP_STATE_QUEUING:
		ride = get_ride(peep->current_ride);
		*argument_1 = STR_QUEUING_FOR | ((uint32)ride->name << 16);
		*argument_2 = ride->name_arguments;
		break;
	case PEEP_STATE_SITTING:
		*argument_1 = STR_SITTING;
		*argument_2 = 0;
		break;
	case PEEP_STATE_WATCHING:
		if (peep->current_ride != 0xFF){
			ride = get_ride(peep->current_ride);
			*argument_1 = STR_WATCHING_RIDE | ((uint32)ride->name << 16);
			*argument_2 = ride->name_arguments;
			if (peep->current_seat & 0x1)
				*argument_1 = STR_WATCHING_CONSTRUCTION_OF | ((uint32)ride->name << 16);
			else
				*argument_1 = STR_WATCHING_RIDE | ((uint32)ride->name << 16);
		}
		else{
			*argument_1 = (peep->current_seat & 0x1) ? STR_WATCHING_NEW_RIDE_BEING_CONSTRUCTED : STR_LOOKING_AT_SCENERY;
			*argument_2 = 0;
		}
		break;
	case PEEP_STATE_PICKED:
		*argument_1 = STR_SELECT_LOCATION;
		*argument_2 = 0;
		break;
	case PEEP_STATE_PATROLLING:
	case PEEP_STATE_ENTERING_PARK:
	case PEEP_STATE_LEAVING_PARK:
		*argument_1 = STR_WALKING;
		*argument_2 = 0;
		break;
	case PEEP_STATE_MOWING:
		*argument_1 = STR_MOWING_GRASS;
		*argument_2 = 0;
		break;
	case PEEP_STATE_SWEEPING:
		*argument_1 = STR_SWEEPING_FOOTPATH;
		*argument_2 = 0;
		break;
	case PEEP_STATE_WATERING:
		*argument_1 = STR_WATERING_GARDENS;
		*argument_2 = 0;
		break;
	case PEEP_STATE_EMPTYING_BIN:
		*argument_1 = STR_EMPTYING_LITTER_BIN;
		*argument_2 = 0;
		break;
	case PEEP_STATE_ANSWERING:
		if (peep->sub_state == 0){
			*argument_1 = STR_WALKING;
			*argument_2 = 0;
		}
		else if (peep->sub_state == 1){
			*argument_1 = STR_ANSWERING_RADIO_CALL;
			*argument_2 = 0;
		}
		else{
			ride = get_ride(peep->current_ride);
			*argument_1 = STR_RESPONDING_TO_RIDE_BREAKDOWN_CALL | ((uint32)ride->name << 16);
			*argument_2 = ride->name_arguments;
		}
		break;
	case PEEP_STATE_FIXING:
		ride = get_ride(peep->current_ride);
		*argument_1 = STR_FIXING_RIDE | ((uint32)ride->name << 16);
		*argument_2 = ride->name_arguments;
		break;
	case PEEP_STATE_HEADING_TO_INSPECTION:
		ride = get_ride(peep->current_ride);
		*argument_1 = STR_HEADING_TO_RIDE_FOR_INSPECTION | ((uint32)ride->name << 16);
		*argument_2 = ride->name_arguments;
		break;
	case PEEP_STATE_INSPECTING:
		ride = get_ride(peep->current_ride);
		*argument_1 = STR_INSPECTING_RIDE | ((uint32)ride->name << 16);
		*argument_2 = ride->name_arguments;
		break;
	}

}

/**
* rct2: 0x00698342
* thought.item (eax)
* thought.type (ebx)
* argument_1 (esi & ebx)
* argument_2 (esi+2)
*/
void peep_thought_set_format_args(rct_peep_thought *thought)
{
	set_format_arg(0, rct_string_id, PeepThoughts[thought->type]);

	uint8 flags = PeepThoughtToActionMap[thought->type].flags;
	if (flags & 1) {
		rct_ride *ride = get_ride(thought->item);
		set_format_arg(2, rct_string_id, ride->name);
		set_format_arg(4, uint32, ride->name_arguments);
	} else if (flags & 2) {
		set_format_arg(2, rct_string_id, ShopItemStringIds[thought->item].singular);
	} else if (flags & 4) {
		set_format_arg(2, rct_string_id, ShopItemStringIds[thought->item].indefinite);
	} else {
	}
}

/** rct2: 0x00982004 */
static const bool peep_allow_pick_up[] = {
	true,	// PEEP_STATE_FALLING
	false,	// PEEP_STATE_1
	false,	// PEEP_STATE_QUEUING_FRONT
	false,	// PEEP_STATE_ON_RIDE
	false,	// PEEP_STATE_LEAVING_RIDE
	true,	// PEEP_STATE_WALKING
	true,	// PEEP_STATE_QUEUING
	false,	// PEEP_STATE_ENTERING_RIDE
	true,	// PEEP_STATE_SITTING
	true,	// PEEP_STATE_PICKED
	true,	// PEEP_STATE_PATROLLING
	true,	// PEEP_STATE_MOWING
	true,	// PEEP_STATE_SWEEPING
	false,	// PEEP_STATE_ENTERING_PARK
	false,	// PEEP_STATE_LEAVING_PARK
	true,	// PEEP_STATE_ANSWERING
	false,	// PEEP_STATE_FIXING
	false,	// PEEP_STATE_BUYING
	true,	// PEEP_STATE_WATCHING
	true,	// PEEP_STATE_EMPTYING_BIN
	true,	// PEEP_STATE_USING_BIN
	true,	// PEEP_STATE_WATERING
	true,	// PEEP_STATE_HEADING_TO_INSPECTION
	false,	// PEEP_STATE_INSPECTING
};

/**
 *
 *  rct2: 0x00698827
 * returns 1 on pickup (CF not set)
 */
int peep_can_be_picked_up(rct_peep* peep){
	return peep_allow_pick_up[peep->state];
}

enum{
	PEEP_FACE_OFFSET_ANGRY = 0,
	PEEP_FACE_OFFSET_VERY_VERY_SICK,
	PEEP_FACE_OFFSET_VERY_SICK,
	PEEP_FACE_OFFSET_SICK,
	PEEP_FACE_OFFSET_VERY_TIRED,
	PEEP_FACE_OFFSET_TIRED,
	PEEP_FACE_OFFSET_VERY_VERY_UNHAPPY,
	PEEP_FACE_OFFSET_VERY_UNHAPPY,
	PEEP_FACE_OFFSET_UNHAPPY,
	PEEP_FACE_OFFSET_NORMAL,
	PEEP_FACE_OFFSET_HAPPY,
	PEEP_FACE_OFFSET_VERY_HAPPY,
	PEEP_FACE_OFFSET_VERY_VERY_HAPPY,
};

const int face_sprite_small[] = {
	SPR_PEEP_SMALL_FACE_ANGRY,
	SPR_PEEP_SMALL_FACE_VERY_VERY_SICK,
	SPR_PEEP_SMALL_FACE_VERY_SICK,
	SPR_PEEP_SMALL_FACE_SICK,
	SPR_PEEP_SMALL_FACE_VERY_TIRED,
	SPR_PEEP_SMALL_FACE_TIRED,
	SPR_PEEP_SMALL_FACE_VERY_VERY_UNHAPPY,
	SPR_PEEP_SMALL_FACE_VERY_UNHAPPY,
	SPR_PEEP_SMALL_FACE_UNHAPPY,
	SPR_PEEP_SMALL_FACE_NORMAL,
	SPR_PEEP_SMALL_FACE_HAPPY,
	SPR_PEEP_SMALL_FACE_VERY_HAPPY,
	SPR_PEEP_SMALL_FACE_VERY_VERY_HAPPY,
};

const int face_sprite_large[] = {
	SPR_PEEP_LARGE_FACE_ANGRY_0,
	SPR_PEEP_LARGE_FACE_VERY_VERY_SICK_0,
	SPR_PEEP_LARGE_FACE_VERY_SICK_0,
	SPR_PEEP_LARGE_FACE_SICK,
	SPR_PEEP_LARGE_FACE_VERY_TIRED,
	SPR_PEEP_LARGE_FACE_TIRED,
	SPR_PEEP_LARGE_FACE_VERY_VERY_UNHAPPY,
	SPR_PEEP_LARGE_FACE_VERY_UNHAPPY,
	SPR_PEEP_LARGE_FACE_UNHAPPY,
	SPR_PEEP_LARGE_FACE_NORMAL,
	SPR_PEEP_LARGE_FACE_HAPPY,
	SPR_PEEP_LARGE_FACE_VERY_HAPPY,
	SPR_PEEP_LARGE_FACE_VERY_VERY_HAPPY,
};

static int get_face_sprite_offset(rct_peep *peep){

	// ANGRY
	if (peep->angriness > 0) return PEEP_FACE_OFFSET_ANGRY;

	// VERY_VERY_SICK
	if (peep->nausea > 200) return PEEP_FACE_OFFSET_VERY_VERY_SICK;

	// VERY_SICK
	if (peep->nausea > 170) return PEEP_FACE_OFFSET_VERY_SICK;

	// SICK
	if (peep->nausea > 140) return PEEP_FACE_OFFSET_SICK;

	// VERY_TIRED
	if (peep->energy < 46) return PEEP_FACE_OFFSET_VERY_TIRED;

	// TIRED
	if (peep->energy < 70) return PEEP_FACE_OFFSET_TIRED;

	int offset = PEEP_FACE_OFFSET_VERY_VERY_UNHAPPY;
	//There are 7 different happiness based faces
	for (int i = 37; peep->happiness >= i; i += 37)
	{
		offset++;
	}

	return offset;
}

/**
 * Function split into large and small sprite
 *  rct2: 0x00698721
 */
int get_peep_face_sprite_small(rct_peep *peep){
	return face_sprite_small[get_face_sprite_offset(peep)];
}

/**
 * Function split into large and small sprite
 *  rct2: 0x00698721
 */
int get_peep_face_sprite_large(rct_peep *peep){
	return face_sprite_large[get_face_sprite_offset(peep)];
}

/**
 *
 *  rct2: 0x0069A5A0
 * tests if a peep's name matches a cheat code, normally returns using a register flag
 * @param index (eax)
 * @param ride (esi)
 */
int peep_check_easteregg_name(int index, rct_peep *peep)
{
	char buffer[256];

	format_string(buffer, 256, peep->name_string_idx, &peep->id);
	return _stricmp(buffer, gPeepEasterEggNames[index]) == 0;
}

int peep_get_easteregg_name_id(rct_peep *peep)
{
	char buffer[256];
	int i;

	format_string(buffer, 256, peep->name_string_idx, &peep->id);

	for (i = 0; i < countof(gPeepEasterEggNames); i++)
		if (_stricmp(buffer, gPeepEasterEggNames[i]) == 0)
			return i;

	return -1;

}

int peep_is_mechanic(rct_peep *peep)
{
	return (
		peep->sprite_identifier == SPRITE_IDENTIFIER_PEEP &&
		peep->type == PEEP_TYPE_STAFF &&
		peep->staff_type == STAFF_TYPE_MECHANIC
	);
}

bool peep_has_item(rct_peep *peep, int peepItem)
{
	if (peepItem < 32) {
		return peep->item_standard_flags & (1u << peepItem);
	} else {
		return peep->item_extra_flags & (1u << (peepItem - 32));
	}
}

static int peep_has_food_standard_flag(rct_peep* peep){
	return peep->item_standard_flags &(
		PEEP_ITEM_DRINK |
		PEEP_ITEM_BURGER |
		PEEP_ITEM_FRIES |
		PEEP_ITEM_ICE_CREAM |
		PEEP_ITEM_COTTON_CANDY |
		PEEP_ITEM_PIZZA |
		PEEP_ITEM_POPCORN |
		PEEP_ITEM_HOT_DOG |
		PEEP_ITEM_TENTACLE |
		PEEP_ITEM_CANDY_APPLE |
		PEEP_ITEM_DONUT |
		PEEP_ITEM_COFFEE |
		PEEP_ITEM_CHICKEN |
		PEEP_ITEM_LEMONADE);
}

static int peep_has_food_extra_flag(rct_peep* peep){
	return peep->item_extra_flags &(
		PEEP_ITEM_PRETZEL |
		PEEP_ITEM_CHOCOLATE |
		PEEP_ITEM_ICED_TEA |
		PEEP_ITEM_FUNNEL_CAKE |
		PEEP_ITEM_BEEF_NOODLES |
		PEEP_ITEM_FRIED_RICE_NOODLES |
		PEEP_ITEM_WONTON_SOUP |
		PEEP_ITEM_MEATBALL_SOUP |
		PEEP_ITEM_FRUIT_JUICE |
		PEEP_ITEM_SOYBEAN_MILK |
		PEEP_ITEM_SU_JONGKWA |
		PEEP_ITEM_SUB_SANDWICH |
		PEEP_ITEM_COOKIE |
		PEEP_ITEM_ROAST_SAUSAGE
		);
}

/**
 * To simplify check of 0x36BA3E0 and 0x11FF78
 * returns 0 on no food.
 */
int peep_has_food(rct_peep* peep){
	return peep_has_food_standard_flag(peep) ||
		peep_has_food_extra_flag(peep);
}

static int peep_has_drink_standard_flag(rct_peep* peep){
	return peep->item_standard_flags &(
		PEEP_ITEM_DRINK |
		PEEP_ITEM_COFFEE |
		PEEP_ITEM_LEMONADE);
}

static int peep_has_drink_extra_flag(rct_peep* peep){
	return peep->item_extra_flags &(
		PEEP_ITEM_CHOCOLATE |
		PEEP_ITEM_ICED_TEA |
		PEEP_ITEM_FRUIT_JUICE |
		PEEP_ITEM_SOYBEAN_MILK |
		PEEP_ITEM_SU_JONGKWA
		);
}

/**
 * To simplify check of NOT(0x12BA3C0 and 0x118F48)
 * returns 0 on no food.
 */
static int peep_has_drink(rct_peep* peep){
	return peep_has_drink_standard_flag(peep) ||
		peep_has_drink_extra_flag(peep);
}

static int peep_empty_container_standard_flag(rct_peep* peep){
	return peep->item_standard_flags &(
		PEEP_ITEM_EMPTY_CAN |
		PEEP_ITEM_EMPTY_BURGER_BOX |
		PEEP_ITEM_EMPTY_CUP |
		PEEP_ITEM_RUBBISH |
		PEEP_ITEM_EMPTY_BOX |
		PEEP_ITEM_EMPTY_BOTTLE
		);
}

static int peep_empty_container_extra_flag(rct_peep* peep){
	return peep->item_extra_flags &(
		PEEP_ITEM_EMPTY_BOWL_RED |
		PEEP_ITEM_EMPTY_DRINK_CARTON |
		PEEP_ITEM_EMPTY_JUICE_CUP |
		PEEP_ITEM_EMPTY_BOWL_BLUE
		);
}

static int peep_has_empty_container(rct_peep* peep){
	return peep_empty_container_standard_flag(peep) ||
		peep_empty_container_extra_flag(peep);
}

/* Simplifies 0x690582. Returns 1 if should find bench*/
static int peep_should_find_bench(rct_peep* peep){
	if (!(peep->peep_flags & PEEP_FLAGS_LEAVING_PARK)){
		if (peep_has_food(peep)){
			if (peep->hunger < 128 || peep->happiness < 128){
				if (!(peep->next_var_29 & 0x1C)){
					return 1;
				}
			}
		}
		if (peep->nausea <= 170 && peep->energy > 50){
			return 0;
		}

		if (!(peep->next_var_29 & 0x1C)){
			return 1;
		}
	}
	return 0;
}

/**
 *
 *  rct2: 0x699F5A
 * al:thought_type
 * ah:thought_arguments
 * esi: peep
 */
void peep_insert_new_thought(rct_peep *peep, uint8 thought_type, uint8 thought_arguments)
{
	uint8 action = PeepThoughtToActionMap[thought_type].action;
	if (action != 0xFF && peep->action >= 254){
			peep->action = action;
			peep->action_frame = 0;
			peep->action_sprite_image_offset = 0;
			sub_693B58(peep);
			invalidate_sprite_2((rct_sprite*)peep);
	}

	for (int i = 0; i < PEEP_MAX_THOUGHTS; ++i){
		rct_peep_thought* thought = &peep->thoughts[i];
		// Remove the oldest thought by setting it to NONE.
		if (thought->type == PEEP_THOUGHT_TYPE_NONE) break;

		if (thought->type == thought_type && thought->item == thought_arguments){
			// If the thought type has not changed then we need to move
			// it to the top of the thought list. This is done by first removing the
			// existing thought and placing it at the top.
			if (i < PEEP_MAX_THOUGHTS - 2) {
				memmove(thought, thought + 1, sizeof(rct_peep_thought)*(PEEP_MAX_THOUGHTS - i - 1));
			}
			break;
		}
	}

	memmove(&peep->thoughts[1], &peep->thoughts[0], sizeof(rct_peep_thought)*(PEEP_MAX_THOUGHTS - 1));

	peep->thoughts[0].type = thought_type;
	peep->thoughts[0].item = thought_arguments;
	peep->thoughts[0].var_2 = 0;
	peep->thoughts[0].var_3 = 0;

	peep->window_invalidate_flags |= PEEP_INVALIDATE_PEEP_THOUGHTS;
}

/**
 *
 *  rct2: 0x00699FE3
 * Stops peeps that are having thoughts
 * such as "I'm hungry" after visiting a food shop.
 * Works for Thirst/Hungry/Low Money/Bathroom
 */
static void peep_stop_purchase_thought(rct_peep* peep, uint8 ride_type){

	uint8 thought_type = PEEP_THOUGHT_TYPE_HUNGRY;

	if (!ride_type_has_flag(ride_type, RIDE_TYPE_FLAG_SELLS_FOOD)){
		thought_type = PEEP_THOUGHT_TYPE_THIRSTY;
		if (!ride_type_has_flag(ride_type, RIDE_TYPE_FLAG_SELLS_DRINKS)){
			thought_type = PEEP_THOUGHT_TYPE_RUNNING_OUT;
			if (ride_type != RIDE_TYPE_CASH_MACHINE){
				thought_type = PEEP_THOUGHT_TYPE_BATHROOM;
				if (!ride_type_has_flag(ride_type, RIDE_TYPE_FLAG_IS_BATHROOM)){
					return;
				}
			}
		}
	}

	//Remove the related thought
	for (int i = 0; i < PEEP_MAX_THOUGHTS; ++i){
		rct_peep_thought* thought = &peep->thoughts[i];

		if (thought->type == PEEP_THOUGHT_TYPE_NONE) break;

		if (thought->type != thought_type)continue;


		if (i < PEEP_MAX_THOUGHTS - 1) {
			memmove(thought, thought + 1, sizeof(rct_peep_thought)*(PEEP_MAX_THOUGHTS - i - 1));
		}

		peep->thoughts[PEEP_MAX_THOUGHTS - 1].type = PEEP_THOUGHT_TYPE_NONE;

		peep->window_invalidate_flags |= PEEP_INVALIDATE_PEEP_THOUGHTS;
		i--;
	}
}

void peep_set_map_tooltip(rct_peep *peep)
{
	if (peep->type == PEEP_TYPE_GUEST) {
		set_map_tooltip_format_arg(0, rct_string_id, (peep->peep_flags & PEEP_FLAGS_TRACKING) ? STR_TRACKED_GUEST_MAP_TIP : STR_GUEST_MAP_TIP);
		set_map_tooltip_format_arg(2, uint32, get_peep_face_sprite_small(peep));
		set_map_tooltip_format_arg(6, rct_string_id, peep->name_string_idx);
		set_map_tooltip_format_arg(8, uint32, peep->id);

		uint32 arg0, arg1;
		get_arguments_from_action(peep, &arg0, &arg1);
		set_map_tooltip_format_arg(12, uint32, arg0);
		set_map_tooltip_format_arg(16, uint32, arg1);
	} else {
		set_map_tooltip_format_arg(0, rct_string_id, STR_STAFF_MAP_TIP);
		set_map_tooltip_format_arg(2, rct_string_id, peep->name_string_idx);
		set_map_tooltip_format_arg(4, uint32, peep->id);

		uint32 arg0, arg1;
		get_arguments_from_action(peep, &arg0, &arg1);
		set_map_tooltip_format_arg(8, uint32, arg0);
		set_map_tooltip_format_arg(12, uint32, arg1);
	}
}


void sub_693BAB(rct_peep* peep) {
	// TBD: Add nextActionSpriteType as function parameter and make peep->next_action_sprite_type obsolete?
	uint8 nextActionSpriteType = peep->next_action_sprite_type;
	if (nextActionSpriteType != peep->action_sprite_type) {
		invalidate_sprite_2((rct_sprite*)peep);
		peep->action_sprite_type = nextActionSpriteType;
		const rct_sprite_bounds* spriteBounds = g_sprite_entries[peep->sprite_type].sprite_bounds;
		peep->sprite_width = spriteBounds[nextActionSpriteType].sprite_width;
		peep->sprite_height_negative = spriteBounds[nextActionSpriteType].sprite_height_negative;
		peep->sprite_height_positive = spriteBounds[nextActionSpriteType].sprite_height_positive;
		invalidate_sprite_2((rct_sprite*)peep);
	}
}

/**
 *
 *  rct2: 0x00693CBB
 */
static int peep_update_queue_position(rct_peep* peep){
	peep->time_in_queue++;
	if (peep->next_in_queue == 0xFFFF)
		return 0;

	rct_peep* peep_next = GET_PEEP(peep->next_in_queue);

	sint16 x_diff = abs(peep_next->x - peep->x);
	sint16 y_diff = abs(peep_next->y - peep->y);
	sint16 z_diff = abs(peep_next->z - peep->z);

	if (z_diff > 10)
		return 0;

	if (x_diff < y_diff){
		sint16 temp_x = x_diff;
		x_diff = y_diff;
		y_diff = temp_x;
	}

	x_diff += y_diff / 2;
	if (x_diff > 7){
		if (x_diff > 13){
			if ((peep->x & 0xFFE0) != (peep_next->x & 0xFFE0) ||
				(peep->y & 0xFFE0) != (peep_next->y & 0xFFE0))
				return 0;
		}

		if (peep->sprite_direction != peep_next->sprite_direction)
			return 0;

		switch (peep_next->sprite_direction / 8){
		case 0:
			if (peep->x >= peep_next->x)
				return 0;
			break;
		case 1:
			if (peep->y <= peep_next->y)
				return 0;
			break;
		case 2:
			if (peep->x <= peep_next->x)
				return 0;
			break;
		case 3:
			if (peep->y >= peep_next->y)
				return 0;
			break;
		}
	}

	sint16 xy_dist, x, y;
	if (peep->action < PEEP_ACTION_NONE_1)
		peep_update_action(&x, &y, &xy_dist, peep);

	if (peep->action != PEEP_ACTION_NONE_2)
		return 1;

	peep->action = PEEP_ACTION_NONE_1;
	peep->next_action_sprite_type = 2;
	if (_unk_F1AEF1 != PEEP_ACTION_NONE_1)
		invalidate_sprite_2((rct_sprite*)peep);
	return 1;
}

/**
 *
 *  rct2: 0x00693EF2
 */
static int peep_return_to_center_of_tile(rct_peep* peep){
	peep->direction ^= (1 << 1);
	peep->destination_x = (peep->x & 0xFFE0) + 16;
	peep->destination_y = (peep->y & 0xFFE0) + 16;
	peep->destination_tolerence = 5;
	return 1;
}

/**
 *
 *  rct2: 0x00693f2C
 */
static int peep_interact_with_entrance(rct_peep* peep, sint16 x, sint16 y, rct_map_element* map_element){
	uint8 entranceType = map_element->properties.entrance.type;
	uint8 rideIndex = map_element->properties.entrance.ride_index;

	if (entranceType == ENTRANCE_TYPE_RIDE_EXIT){
		_unk_F1EE18 |= F1EE18_RIDE_EXIT;
		_peepRideEntranceExitElement = map_element;
	}
	else if (entranceType == ENTRANCE_TYPE_RIDE_ENTRANCE){
		_unk_F1EE18 |= F1EE18_RIDE_ENTRANCE;
		_peepRideEntranceExitElement = map_element;
	}

	if (entranceType == ENTRANCE_TYPE_RIDE_EXIT){
		peep->interactionRideIndex = 0xFF;
		return peep_return_to_center_of_tile(peep);
	}

	if (entranceType == ENTRANCE_TYPE_RIDE_ENTRANCE){
		if (peep->type == PEEP_TYPE_STAFF){
			peep->interactionRideIndex = 0xFF;
			return peep_return_to_center_of_tile(peep);
		}

		if (peep->state == PEEP_STATE_QUEUING){
			peep->sub_state = 11;
			peep->action_sprite_image_offset = _unk_F1AEF0;
			return 1;
		}

		if (peep->interactionRideIndex == rideIndex)
			return peep_return_to_center_of_tile(peep);

		peep->var_F4 = 0;
		uint8 stationNum = (map_element->properties.entrance.index >> 4) & 0x7;
		if (!peep_should_go_on_ride(peep, rideIndex, stationNum, 0)){
			peep->interactionRideIndex = rideIndex;
			return peep_return_to_center_of_tile(peep);
		}

		peep->action_sprite_image_offset = _unk_F1AEF0;
		peep->interactionRideIndex = rideIndex;

		rct_ride* ride = get_ride(rideIndex);
		uint16 previous_last = ride->last_peep_in_queue[stationNum];
		ride->last_peep_in_queue[stationNum] = peep->sprite_index;
		peep->next_in_queue = previous_last;
		ride->queue_length[stationNum]++;

		peep_decrement_num_riders(peep);
		peep->current_ride = rideIndex;
		peep->current_ride_station = stationNum;
		peep->state = PEEP_STATE_QUEUING;
		peep->days_in_queue = 0;
		peep_window_state_update(peep);
		peep->sub_state = 11;
		peep->time_in_queue = 0;
		if (peep->peep_flags & PEEP_FLAGS_TRACKING){
			set_format_arg(0, rct_string_id, peep->name_string_idx);
			set_format_arg(2, uint32, peep->id);
			set_format_arg(6, rct_string_id, ride->name);
			set_format_arg(8, uint32, ride->name_arguments);
			if (gConfigNotifications.guest_queuing_for_ride) {
				news_item_add_to_queue(NEWS_ITEM_PEEP_ON_RIDE, STR_PEEP_TRACKING_PEEP_JOINED_QUEUE_FOR_X, peep->sprite_index);
			}
		}
		return 1;
	}
	else{
		// PARK_ENTRANCE
		if (peep->type == PEEP_TYPE_STAFF)
			return  peep_return_to_center_of_tile(peep);

		// If not the center of the entrance arch
		if (map_element->properties.entrance.index & 0xF)
			return peep_return_to_center_of_tile(peep);

		uint8 entranceDirection = map_element->type & MAP_ELEMENT_DIRECTION_MASK;
		if (entranceDirection != peep->direction){
			if ((entranceDirection ^ (1 << 1)) != peep->direction)
				return peep_return_to_center_of_tile(peep);
			// Peep is leaving the park.
			if (peep->state != PEEP_STATE_WALKING)
				return peep_return_to_center_of_tile(peep);

			if (!(peep->peep_flags & PEEP_FLAGS_LEAVING_PARK)){
				// If the park is open and leaving flag isn't set return to center
				if (gParkFlags & PARK_FLAGS_PARK_OPEN)
					return peep_return_to_center_of_tile(peep);
			}

			peep->destination_x += TileDirectionDelta[peep->direction].x;
			peep->destination_y += TileDirectionDelta[peep->direction].y;
			peep->destination_tolerence = 9;
			invalidate_sprite_2((rct_sprite*)peep);
			sprite_move(x, y, peep->z, (rct_sprite*)peep);
			invalidate_sprite_2((rct_sprite*)peep);

			peep_decrement_num_riders(peep);
			peep->state = PEEP_STATE_LEAVING_PARK;
			peep_window_state_update(peep);

			peep->var_37 = 0;
			if (peep->peep_flags & PEEP_FLAGS_TRACKING){
				set_format_arg(0, rct_string_id, peep->name_string_idx);
				set_format_arg(2, uint32, peep->id);
				if (gConfigNotifications.guest_left_park) {
					news_item_add_to_queue(NEWS_ITEM_PEEP_ON_RIDE, STR_PEEP_TRACKING_LEFT_PARK, peep->sprite_index);
				}
			}
			return 1;
		}

		// Peep is entering the park.

		if (peep->state != PEEP_STATE_ENTERING_PARK)
			return peep_return_to_center_of_tile(peep);

		if (!(gParkFlags & PARK_FLAGS_PARK_OPEN)){
			peep->state = PEEP_STATE_LEAVING_PARK;
			peep->var_37 = 1;
			gNumGuestsHeadingForPark--;
			peep_window_state_update(peep);
			return peep_return_to_center_of_tile(peep);
		}

		uint8 entranceIndex = 0;
		for (entranceIndex = 0; entranceIndex < 4; entranceIndex++) {
			if (gParkEntranceX[entranceIndex] == (x & 0xFFE0) &&
				gParkEntranceY[entranceIndex] == (y & 0xFFE0))
				break;
		}

		sint16 z = gParkEntranceZ[entranceIndex] / 8;
		entranceDirection = gParkEntranceDirection[entranceIndex];

		sint16 next_x = (x & 0xFFE0) + TileDirectionDelta[entranceDirection].x;
		sint16 next_y = (y & 0xFFE0) + TileDirectionDelta[entranceDirection].y;

		uint8 found = 0;
		rct_map_element* nextMapElement = map_get_first_element_at(next_x / 32, next_y / 32);
		do{
			if (map_element_get_type(nextMapElement) != MAP_ELEMENT_TYPE_PATH)
				continue;

			if (nextMapElement->type & 1)
				continue;

			if (footpath_element_is_sloped(nextMapElement)){
				uint8 slopeDirection = footpath_element_get_slope_direction(nextMapElement);
				if (slopeDirection == entranceDirection){
					if (z != nextMapElement->base_height){
						continue;
					}
					found = 1;
					break;
				}

				if ((slopeDirection ^ (1 << 1)) != entranceDirection)
					continue;

				if (z - 2 != nextMapElement->base_height)
					continue;
				found = 1;
				break;
			}
			else{
				if (z != nextMapElement->base_height){
					continue;
				}
				found = 1;
				break;
			}
		} while (!map_element_is_last_for_tile(nextMapElement++));

		if (!found){
			peep->state = PEEP_STATE_LEAVING_PARK;
			peep->var_37 = 1;
			gNumGuestsHeadingForPark--;
			peep_window_state_update(peep);
			return peep_return_to_center_of_tile(peep);
		}

		money16 entranceFee = park_get_entrance_fee();
		if (entranceFee != 0) {
			if (peep->item_standard_flags & PEEP_ITEM_VOUCHER){
				if (peep->voucher_type == VOUCHER_TYPE_PARK_ENTRY_HALF_PRICE){
					entranceFee /= 2;
					peep->item_standard_flags &= ~PEEP_ITEM_VOUCHER;
					peep->window_invalidate_flags |= PEEP_INVALIDATE_PEEP_INVENTORY;
				}
				else if (peep->voucher_type == VOUCHER_TYPE_PARK_ENTRY_FREE){
					entranceFee = 0;
					peep->item_standard_flags &= ~PEEP_ITEM_VOUCHER;
					peep->window_invalidate_flags |= PEEP_INVALIDATE_PEEP_INVENTORY;
				}
			}
			if (entranceFee > peep->cash_in_pocket){
				peep->state = PEEP_STATE_LEAVING_PARK;
				peep->var_37 = 1;
				gNumGuestsHeadingForPark--;
				peep_window_state_update(peep);
				return peep_return_to_center_of_tile(peep);
			}

			gTotalIncomeFromAdmissions += entranceFee;
			gCommandExpenditureType = RCT_EXPENDITURE_TYPE_PARK_ENTRANCE_TICKETS;
			peep_spend_money(peep, &peep->paid_to_enter, entranceFee);
			peep->peep_flags |= PEEP_FLAGS_HAS_PAID_FOR_PARK_ENTRY;
		}

		gTotalAdmissions++;
		window_invalidate_by_number(WC_PARK_INFORMATION, 0);

		peep->var_37 = 1;
		peep->destination_x += TileDirectionDelta[peep->direction].x;
		peep->destination_y += TileDirectionDelta[peep->direction].y;
		peep->destination_tolerence = 7;

		invalidate_sprite_2((rct_sprite*)peep);
		sprite_move(x, y, peep->z, (rct_sprite*)peep);
		invalidate_sprite_2((rct_sprite*)peep);

		return 1;
	}
}

/**
 *
 *  rct2: 0x006946D8
 */
static int peep_footpath_move_forward(rct_peep* peep, sint16 x, sint16 y, rct_map_element* map_element, bool vandalism){
	peep->next_x = (x & 0xFFE0);
	peep->next_y = (y & 0xFFE0);
	peep->next_z = map_element->base_height;
	peep->next_var_29 = map_element->properties.path.type & 7;

	sint16 z = peep_get_height_on_slope(peep, x, y);

	if (peep->type == PEEP_TYPE_STAFF){
		invalidate_sprite_2((rct_sprite*)peep);
		sprite_move(x, y, z, (rct_sprite*)peep);
		invalidate_sprite_2((rct_sprite*)peep);
		return 1;
	}

	uint8 var_EF = (peep->var_EF * 2) & 0x3F;
	peep->var_EF &= 0xC0;
	peep->var_EF |= var_EF;

	if (vandalism == true){
		peep->var_EF |= 1;
		if (peep->var_EF & 0x3E &&
			!(peep->var_EF & 0xC0)){

			if ((scenario_rand() & 0xFFFF) <= 10922){
				peep_insert_new_thought(peep, PEEP_THOUGHT_TYPE_VANDALISM, 0xFF);
				peep->happiness_growth_rate = max(0, peep->happiness_growth_rate - 17);
			}
			peep->var_EF |= 0xC0;
		}
	}

	if (peep->var_EF & 0xC0 &&
		(scenario_rand()&0xFFFF) <= 4369){
		peep->var_EF -= 0x40;
	}

	uint16 crowded = 0;
	uint8 litter_count = 0;
	uint8 sick_count = 0;
	uint16 sprite_id = sprite_get_first_in_quadrant(x, y);
	for (rct_sprite* sprite; sprite_id != 0xFFFF; sprite_id = sprite->unknown.next_in_quadrant){
		sprite = get_sprite(sprite_id);
		if (sprite->unknown.sprite_identifier == SPRITE_IDENTIFIER_PEEP){
			rct_peep* other_peep = (rct_peep*)sprite;
			if (other_peep->state != PEEP_STATE_WALKING)
				continue;

			if (abs(other_peep->z - peep->next_z * 8) > 16)
				continue;
			crowded++;
			continue;
		}
		else if (sprite->unknown.sprite_identifier == SPRITE_IDENTIFIER_LITTER){
			rct_litter* litter = (rct_litter*)sprite;
			if (abs(litter->z - peep->next_z * 8) > 16)
				continue;

			litter_count++;
			if (litter->type != LITTER_TYPE_SICK && litter->type != LITTER_TYPE_SICK_ALT)
				continue;

			litter_count--;
			sick_count++;
		}
	}

	if (crowded >= 10 &&
		peep->state == PEEP_STATE_WALKING &&
		(scenario_rand() & 0xFFFF) <= 21845){

		peep_insert_new_thought(peep, PEEP_THOUGHT_TYPE_CROWDED, 0xFF);
		peep->happiness_growth_rate = max(0, peep->happiness_growth_rate - 14);
	}

	litter_count = min(3, litter_count);
	sick_count = min(3, sick_count);

	uint8 disgusting_time = peep->disgusting_count & 0xC0;
	uint8 disgusting_count = ((peep->disgusting_count & 0xF) << 2) | sick_count;
	peep->disgusting_count = disgusting_count | disgusting_time;

	if (disgusting_time & 0xC0 &&
		(scenario_rand() & 0xFFFF) <= 4369){
		// Reduce the disgusting time
		peep->disgusting_count -= 0x40;
	}
	else{
		uint8 total_sick = 0;
		for (uint8 time = 0; time < 3; time++){
			total_sick += (disgusting_count >> (2 * time)) & 0x3;
		}

		if (total_sick >= 3 &&
			(scenario_rand() & 0xFFFF) <= 10922){
			peep_insert_new_thought(peep, PEEP_THOUGHT_TYPE_PATH_DISGUSTING, 0xFF);
			peep->happiness_growth_rate = max(0, peep->happiness_growth_rate - 17);
			// Reset disgusting time
			peep->disgusting_count |= 0xC0;
		}
	}

	uint8 litter_time = peep->litter_count & 0xC0;
	litter_count = ((peep->litter_count & 0xF) << 2) | litter_count;
	peep->litter_count = litter_count | litter_time;

	if (litter_time & 0xC0 &&
		(scenario_rand() & 0xFFFF) <= 4369){
		// Reduce the litter time
		peep->litter_count -= 0x40;
	}
	else{
		uint8 total_litter = 0;
		for (uint8 time = 0; time < 3; time++){
			total_litter += (litter_count >> (2 * time)) & 0x3;
		}

		if (total_litter >= 3 &&
			(scenario_rand() & 0xFFFF) <= 10922){
			peep_insert_new_thought(peep, PEEP_THOUGHT_TYPE_BAD_LITTER, 0xFF);
			peep->happiness_growth_rate = max(0, peep->happiness_growth_rate - 17);
			// Reset litter time
			peep->litter_count |= 0xC0;
		}
	}

	invalidate_sprite_2((rct_sprite*)peep);
	sprite_move(x, y, z, (rct_sprite*)peep);
	invalidate_sprite_2((rct_sprite*)peep);
	return 1;
}

/**
 *
 *  rct2: 0x0069455E
 */
static int peep_interact_with_path(rct_peep* peep, sint16 x, sint16 y, rct_map_element* map_element){

	// 0x00F1AEE2
	bool vandalism_present = false;
	if (footpath_element_has_path_scenery(map_element) &&
		(map_element->flags & MAP_ELEMENT_FLAG_BROKEN) &&
		(map_element->properties.path.edges & 0xF) != 0xF){
		vandalism_present = 1;
	}

	sint16 z = map_element->base_height * 8;
	if (!map_is_location_owned(x, y, z)){
		if (peep->outside_of_park == 0)
			return peep_return_to_center_of_tile(peep);
	}
	else{
		if (peep->outside_of_park == 1)
			return peep_return_to_center_of_tile(peep);
	}

	if (peep->type == PEEP_TYPE_GUEST &&
		footpath_element_is_queue(map_element)){

		uint8 rideIndex = map_element->properties.path.ride_index;

		if (rideIndex == 0xFF){
			peep->interactionRideIndex = 0xFF;
			return peep_footpath_move_forward(peep, x, y, map_element, vandalism_present);
		}

		if (peep->state == PEEP_STATE_QUEUING){
			if (peep->current_ride == rideIndex){
				return peep_footpath_move_forward(peep, x, y, map_element, vandalism_present);
			}
			remove_peep_from_queue(peep);
			peep_decrement_num_riders(peep);
			peep->state = PEEP_STATE_1;
			peep_window_state_update(peep);
			return peep_footpath_move_forward(peep, x, y, map_element, vandalism_present);
		}

		if (peep->interactionRideIndex == rideIndex){
			return peep_footpath_move_forward(peep, x, y, map_element, vandalism_present);
		}

		peep->var_F4 = 0;
		uint8 stationNum = (map_element->properties.path.additions & 0x70) >> 4;
		if (!peep_should_go_on_ride(peep, rideIndex, stationNum, PEEP_RIDE_DECISION_AT_QUEUE)){
			peep->interactionRideIndex = rideIndex;
			return peep_return_to_center_of_tile(peep);
		}

		peep->interactionRideIndex = rideIndex;
		rct_ride* ride = get_ride(rideIndex);

		uint16 old_last_peep = ride->last_peep_in_queue[stationNum];
		ride->last_peep_in_queue[stationNum] = peep->sprite_index;
		peep->next_in_queue = old_last_peep;
		ride->queue_length[stationNum]++;

		peep_decrement_num_riders(peep);
		peep->current_ride = rideIndex;
		peep->current_ride_station = stationNum;
		peep->state = PEEP_STATE_QUEUING;
		peep->days_in_queue = 0;
		peep_window_state_update(peep);

		peep->sub_state = 10;
		peep->destination_tolerence = 2;
		peep->time_in_queue = 0;
		if (peep->peep_flags & PEEP_FLAGS_TRACKING){
			set_format_arg(0, rct_string_id, peep->name_string_idx);
			set_format_arg(2, uint32, peep->id);
			set_format_arg(6, rct_string_id, ride->name);
			set_format_arg(8, uint32, ride->name_arguments);
			if (gConfigNotifications.guest_queuing_for_ride) {
				news_item_add_to_queue(NEWS_ITEM_PEEP_ON_RIDE, STR_PEEP_TRACKING_PEEP_JOINED_QUEUE_FOR_X, peep->sprite_index);
			}
		}

		return peep_footpath_move_forward(peep, x, y, map_element, vandalism_present);
	}
	else{
		peep->interactionRideIndex = 0xFF;
		if (peep->state == PEEP_STATE_QUEUING){
			remove_peep_from_queue(peep);
			peep_decrement_num_riders(peep);
			peep->state = PEEP_STATE_1;
			peep_window_state_update(peep);
		}
		return peep_footpath_move_forward(peep, x, y, map_element, vandalism_present);
	}
}

/**
 *
 *  rct2: 0x00693F70
 */
static int peep_interact_with_shop(rct_peep* peep, sint16 x, sint16 y, rct_map_element* map_element){
	uint8 rideIndex = map_element->properties.track.ride_index;
	rct_ride* ride = get_ride(rideIndex);

	if (!ride_type_has_flag(ride->type, RIDE_TYPE_FLAG_IS_SHOP))
		return 0;

	if (peep->type == PEEP_TYPE_STAFF)
		return peep_return_to_center_of_tile(peep);

	peep->var_F4 = 0;

	if (ride->status != RIDE_STATUS_OPEN)
		return peep_return_to_center_of_tile(peep);

	if (peep->interactionRideIndex == rideIndex)
		return peep_return_to_center_of_tile(peep);

	if (peep->peep_flags & PEEP_FLAGS_LEAVING_PARK)
		return peep_return_to_center_of_tile(peep);

	if (ride_type_has_flag(ride->type, RIDE_TYPE_FLAG_PEEP_SHOULD_GO_INSIDE_FACILITY)){
		peep->var_F4 = 0;
		if (!peep_should_go_on_ride(peep, rideIndex, 0, 0))
			return peep_return_to_center_of_tile(peep);

		money16 cost = ride->price;
		if (cost != 0 && !(gParkFlags & PARK_FLAGS_NO_MONEY)) {
			ride->total_profit += cost;
			ride->window_invalidate_flags |= RIDE_INVALIDATE_RIDE_INCOME;
			gCommandExpenditureType = RCT_EXPENDITURE_TYPE_PARK_RIDE_TICKETS;
			peep_spend_money(peep, NULL, cost);
		}
		peep->destination_x = (x & 0xFFE0) + 16;
		peep->destination_y = (y & 0xFFE0) + 16;
		peep->destination_tolerence = 3;

		peep_decrement_num_riders(peep);
		peep->current_ride = rideIndex;
		peep->state = PEEP_STATE_ENTERING_RIDE;
		peep->sub_state = 19;
		peep_window_state_update(peep);

		peep->time_on_ride = 0;
		ride->cur_num_customers++;
		if (peep->peep_flags & PEEP_FLAGS_TRACKING){
			set_format_arg(0, rct_string_id, peep->name_string_idx);
			set_format_arg(2, uint32, peep->id);
			set_format_arg(6, rct_string_id, ride->name);
			set_format_arg(8, uint32, ride->name_arguments);
			rct_string_id string_id = ride_type_has_flag(ride->type, RIDE_TYPE_FLAG_IN_RIDE) ? STR_PEEP_TRACKING_PEEP_IS_IN_X : STR_PEEP_TRACKING_PEEP_IS_ON_X;
			if (gConfigNotifications.guest_used_facility) {
				news_item_add_to_queue(NEWS_ITEM_PEEP_ON_RIDE, string_id, peep->sprite_index);
			}
		}
		return 1;
	}
	else{
		if (peep->guest_heading_to_ride_id == rideIndex)
			peep->guest_heading_to_ride_id = 0xFF;
		peep->action_sprite_image_offset = _unk_F1AEF0;
		peep_decrement_num_riders(peep);
		peep->current_ride = rideIndex;
		peep->state = PEEP_STATE_BUYING;
		peep->sub_state = 0;
		peep_window_state_update(peep);
		return 1;
	}
}

/**
 *
 *  rct2: 0x0069524E
 */
static int peep_move_one_tile(uint8 direction, rct_peep* peep){
	assert(direction <= 3);
	sint16 x = peep->next_x;
	sint16 y = peep->next_y;
	x += TileDirectionDelta[direction].x;
	y += TileDirectionDelta[direction].y;

	if (x >= 8192 || y >= 8192){
		// This could loop!
		return guest_surface_path_finding(peep);
	}

	peep->direction = direction;
	peep->destination_x = x + 16;
	peep->destination_y = y + 16;
	peep->destination_tolerence = 2;
	if (peep->state != PEEP_STATE_QUEUING){
		peep->destination_tolerence = (scenario_rand() & 7) + 2;
	}
	return 0;
}

/**
 *
 *  rct2: 0x00694C41
 */
static int guest_surface_path_finding(rct_peep* peep){
	sint16 x = peep->next_x;
	sint16 y = peep->next_y;
	sint16 z = peep->next_z;
	uint8 randDirection = scenario_rand() & 3;

	if (!fence_in_the_way(x, y, z, z + 4, randDirection)){
		x += TileDirectionDelta[randDirection].x;
		y += TileDirectionDelta[randDirection].y;
		uint8 backwardsDirection = randDirection ^ (1 << 1);

		if (!fence_in_the_way(x, y, z, z + 4, backwardsDirection)){
			if (!map_surface_is_blocked(x, y)){
				return peep_move_one_tile(randDirection, peep);
			}
		}
	}

	randDirection++;
	uint8 rand_backwards = scenario_rand() & 1;
	if (rand_backwards){
		randDirection -= 2;
	}
	randDirection &= 3;

	x = peep->next_x;
	y = peep->next_y;
	if (!fence_in_the_way(x, y, z, z + 4, randDirection)){
		x += TileDirectionDelta[randDirection].x;
		y += TileDirectionDelta[randDirection].y;
		uint8 backwardsDirection = randDirection ^ (1 << 1);

		if (!fence_in_the_way(x, y, z, z + 4, backwardsDirection)){
			if (!map_surface_is_blocked(x, y)){
				return peep_move_one_tile(randDirection, peep);
			}
		}
	}

	randDirection -= 2;
	randDirection &= 3;

	x = peep->next_x;
	y = peep->next_y;
	if (!fence_in_the_way(x, y, z, z + 4, randDirection)){
		x += TileDirectionDelta[randDirection].x;
		y += TileDirectionDelta[randDirection].y;
		uint8 backwardsDirection = randDirection ^ (1 << 1);

		if (!fence_in_the_way(x, y, z, z + 4, backwardsDirection)){
			if (!map_surface_is_blocked(x, y)){
				return peep_move_one_tile(randDirection, peep);
			}
		}
	}

	randDirection--;
	if (rand_backwards){
		randDirection += 2;
	}
	randDirection &= 3;
	return peep_move_one_tile(randDirection, peep);
}

static rct_map_element* get_banner_on_path(rct_map_element *path_element)
{
	// This is an improved version of original.
	// That only checked for one fence in the way.
	if (map_element_is_last_for_tile(path_element))
		return NULL;

	rct_map_element *bannerElement = path_element + 1;
	do {
		// Path on top, so no banners
		if (map_element_get_type(bannerElement) == MAP_ELEMENT_TYPE_PATH)
			return NULL;
		// Found a banner
		if (map_element_get_type(bannerElement) == MAP_ELEMENT_TYPE_BANNER)
			return bannerElement;
		// Last element so there cant be any other banners
		if (map_element_is_last_for_tile(bannerElement))
			return NULL;

	} while (bannerElement++);

	return NULL;
}

static int banner_clear_path_edges(rct_map_element *mapElement, int edges)
{
	if (_peepPathFindIsStaff) return edges;
	rct_map_element *bannerElement = get_banner_on_path(mapElement);
	if (bannerElement != NULL) {
		do {
			edges &= bannerElement->properties.banner.flags;
		} while ((bannerElement = get_banner_on_path(bannerElement)) != NULL);
	}
	return edges;
}

/**
 * Gets the connected edges of a path that are permitted (i.e. no 'no entry' signs)
 */
static int path_get_permitted_edges(rct_map_element *mapElement)
{
	return banner_clear_path_edges(mapElement, mapElement->properties.path.edges) & 0x0F;
}

static bool is_valid_path_z_and_direction(rct_map_element *mapElement, int currentZ, int currentDirection)
{
	if (footpath_element_is_sloped(mapElement)) {
		int slopeDirection = footpath_element_get_slope_direction(mapElement);
		if (slopeDirection == currentDirection) {
			if (currentZ != mapElement->base_height) return false;
		} else {
			slopeDirection ^= 2;
			if (slopeDirection != currentDirection) return false;
			if (currentZ != mapElement->base_height + 2) return false;
		}
	} else {
		if (currentZ != mapElement->base_height) return false;
	}
	return true;
}

/**
 *
 * Returns:
 *   1 - PATH_SEARCH_WIDE (path with wide flag set)
 *   4 - PATH_SEARCH_RIDE_QUEUE (queue path connected to a ride)
 *   11 - PATH_SEARCH_OTHER (other path than the above)
 *   12 - PATH_SEARCH_FAILED (no path element found)
 *
 *  rct2: 0x00694BAE
 *
 * Returns the type of the next footpath tile a peep can get to from x,y,z /
 * inputMapElement in the given direction.
 */
static uint8 footpath_element_next_in_direction(sint16 x, sint16 y, sint16 z, rct_map_element *mapElement, uint8 chosenDirection)
{
	rct_map_element *nextMapElement;

	if (footpath_element_is_sloped(mapElement)) {
		if (footpath_element_get_slope_direction(mapElement) == chosenDirection) {
			z += 2;
		}
	}

	x += TileDirectionDelta[chosenDirection].x;
	y += TileDirectionDelta[chosenDirection].y;
	nextMapElement = map_get_first_element_at(x / 32, y / 32);
	do {
		if (map_element_get_type(nextMapElement) != MAP_ELEMENT_TYPE_PATH) continue;
		if (!is_valid_path_z_and_direction(nextMapElement, z, chosenDirection)) continue;
		if (footpath_element_is_wide(nextMapElement)) return PATH_SEARCH_WIDE;
		// Only queue tiles that are connected to a ride are returned as ride queues.
		if (footpath_element_is_queue(nextMapElement) && nextMapElement->properties.path.ride_index != 0xFF) return PATH_SEARCH_RIDE_QUEUE;

		return PATH_SEARCH_OTHER;
	} while (!map_element_is_last_for_tile(nextMapElement++));

	return PATH_SEARCH_FAILED;
}

/**
 *
 * Returns:
 *   0 - PATH_SEARCH_DEAD_END (path is a dead end, i.e. < 2 edges)
 *   1 - PATH_SEARCH_WIDE (path with wide flag set)
 *   3 - PATH_SEARCH_JUNCTION (path is a junction, i.e. > 2 edges)
 *   5 - PATH_SEARCH_RIDE_ENTRANCE (map element is a ride entrance)
 *   6 - PATH_SEARCH_RIDE_EXIT (map element is a ride exit)
 *   7 - PATH_SEARCH_PARK_EXIT park entrance / exit (map element is a park entrance/exit)
 *   8 - PATH_SEARCH_SHOP_ENTRANCE (map element is a shop entrance)
 *   9 - PATH_SEARCH_LIMIT_REACHED (search limit reached without reaching path end)
 *   12 - PATH_SEARCH_FAILED (no path element found)
 * For return values 5, 6 & 8 the rideIndex is stored in outRideIndex.
 *
 *  rct2: 0x006949B9
 *
 * This is the recursive portion of footpath_element_destination_in_direction().
 */
static uint8 footpath_element_dest_in_dir(
	sint16 x, sint16 y, sint16 z, rct_map_element *inputMapElement, uint8 chosenDirection, uint8 *outRideIndex,
	int level
) {
	rct_map_element *mapElement;
	int direction;

	if (level > 25) return PATH_SEARCH_LIMIT_REACHED;

	x += TileDirectionDelta[chosenDirection].x;
	y += TileDirectionDelta[chosenDirection].y;
	mapElement = map_get_first_element_at(x / 32, y / 32);
	do {
		if (mapElement->flags & MAP_ELEMENT_FLAG_GHOST) continue;

		switch (map_element_get_type(mapElement)) {
		case MAP_ELEMENT_TYPE_TRACK:
			if (z != mapElement->base_height) continue;
			int rideIndex = mapElement->properties.track.ride_index;
			rct_ride *ride = get_ride(rideIndex);
			if (ride_type_has_flag(ride->type, RIDE_TYPE_FLAG_IS_SHOP)) {
				*outRideIndex = rideIndex;
				return PATH_SEARCH_SHOP_ENTRANCE;
			}
			break;
		case MAP_ELEMENT_TYPE_ENTRANCE:
			if (z != mapElement->base_height) continue;
			switch (mapElement->properties.entrance.type) {
			case ENTRANCE_TYPE_RIDE_ENTRANCE:
				direction = mapElement->type & MAP_ELEMENT_DIRECTION_MASK;
				if (direction == chosenDirection) {
					*outRideIndex = mapElement->properties.entrance.ride_index;
					return PATH_SEARCH_RIDE_ENTRANCE;
				}
				break;
			case ENTRANCE_TYPE_RIDE_EXIT:
				direction = mapElement->type & MAP_ELEMENT_DIRECTION_MASK;
				if (direction == chosenDirection) {
					*outRideIndex = mapElement->properties.entrance.ride_index;
					return PATH_SEARCH_RIDE_EXIT;
				}
				break;
			case ENTRANCE_TYPE_PARK_ENTRANCE:
				return PATH_SEARCH_PARK_EXIT;
			}
			break;
		case MAP_ELEMENT_TYPE_PATH:
			if (!is_valid_path_z_and_direction(mapElement, z, chosenDirection)) continue;
			if (footpath_element_is_wide(mapElement)) return PATH_SEARCH_WIDE;

			uint8 edges = path_get_permitted_edges(mapElement);
			edges &= ~(1 << (chosenDirection ^ 2));
			z = mapElement->base_height;

			for (direction = 0; direction < 4; direction++) {
				if (!(edges & (1 << direction))) continue;

				edges &= ~(1 << direction);
				if (edges != 0) return PATH_SEARCH_JUNCTION;

				if (footpath_element_is_sloped(mapElement)) {
					if (footpath_element_get_slope_direction(mapElement) == direction) {
						z += 2;
					}
				}
				return footpath_element_dest_in_dir(x, y, z, mapElement, direction, outRideIndex, level + 1);
			}
			return PATH_SEARCH_DEAD_END;
		}
	} while (!map_element_is_last_for_tile(mapElement++));

	return PATH_SEARCH_FAILED;
}

/**
 * Returns:
 *   0 - PATH_SEARCH_DEAD_END (path is a dead end, i.e. < 2 edges)
 *   1 - PATH_SEARCH_WIDE (path with wide flag set)
 *   3 - PATH_SEARCH_JUNCTION (path is a junction, i.e. > 2 edges)
 *   5 - PATH_SEARCH_RIDE_ENTRANCE (map element is a ride entrance)
 *   6 - PATH_SEARCH_RIDE_EXIT (map element is a ride exit)
 *   7 - PATH_SEARCH_PARK_EXIT park entrance / exit (map element is a park entrance/exit)
 *   8 - PATH_SEARCH_SHOP_ENTRANCE (map element is a shop entrance)
 *   9 - PATH_SEARCH_LIMIT_REACHED (search limit reached without reaching path end)
 *   12 - PATH_SEARCH_FAILED (no path element found)
 * For return values 5, 6 & 8 the rideIndex is stored in outRideIndex.
 *
 *  rct2: 0x006949A4
 *
 * Returns the destination tile type a peep can get to from x,y,z /
 * inputMapElement in the given direction following single width paths only
 * and stopping as soon as a path junction is encountered.
 * Note that a junction is a path with > 2 reachable neighbouring path tiles,
 * so wide paths have LOTS of junctions.
 * This is useful for finding out what is at the end of a short single
 * width path, for example that leads from a ride exit back to the main path.
 */
static uint8 footpath_element_destination_in_direction(sint16 x, sint16 y, sint16 z, rct_map_element *inputMapElement, uint8 chosenDirection, uint8 *outRideIndex)
{
	if (footpath_element_is_sloped(inputMapElement)) {
		if (footpath_element_get_slope_direction(inputMapElement) == chosenDirection) {
			z += 2;
		}
	}

	return footpath_element_dest_in_dir(x, y, z, inputMapElement, chosenDirection, outRideIndex, 0);
}

/**
 *
 *  rct2: 0x00695225
 */
static int guest_path_find_aimless(rct_peep* peep, uint8 edges){
	if (scenario_rand() & 1){
		// If possible go straight
		if (edges & (1 << peep->direction)){
			return peep_move_one_tile(peep->direction, peep);
		}
	}

	while (1){
		uint8 direction = scenario_rand() & 3;
		// Otherwise go in a random direction allowed from the tile.
		if (edges & (1 << direction)){
			return peep_move_one_tile(direction, peep);
		}
	}
}

/**
 *
 *  rct2: 0x0069A60A
 */
static uint8 peep_pathfind_get_max_number_junctions(rct_peep* peep){
	if (peep->type == PEEP_TYPE_STAFF)
		return 8;

	// PEEP_FLAGS_2? It's cleared here but not set anywhere!
	if ((peep->peep_flags & PEEP_FLAGS_2)){
		if ((scenario_rand() & 0xFFFF) <= 7281)
			peep->peep_flags &= ~PEEP_FLAGS_2;

		return 8;
	}

	if (peep->peep_flags & PEEP_FLAGS_LEAVING_PARK &&
		peep->peep_is_lost_countdown < 90){
		return 8;
	}

	if (peep->item_standard_flags & PEEP_ITEM_MAP)
		return 7;

	if (peep->peep_flags & PEEP_FLAGS_LEAVING_PARK)
		return 7;

	return 5;
}

/**
 * Returns if the path as xzy is a 'thin' junction.
 * A junction is considered 'thin' if it has more than 2 edges
 * leading to non-wide path elements; edges leading to non-path elements
 * (e.g. ride/shop entrances) or ride queues are not counted, since entrances
 * and ride queues coming off a path should not result in the path being
 * considered a junction.
 */
static bool path_is_thin_junction(rct_map_element *path, sint16 x, sint16 y, uint8 z) {
	uint8 edges = path_get_permitted_edges(path);

	int test_edge = bitscanforward(edges);
	if (test_edge == -1) return false;

	bool thin_junction = false;
	int thin_count = 0;
	do
	{
		int fp_result = footpath_element_next_in_direction(x, y, z, path, test_edge);

		/* Ignore non-paths (e.g. ride entrances, shops), wide paths
		 * and ride queues (per ignoreQueues) when counting
		 * neighbouring tiles. */
		if (fp_result != PATH_SEARCH_FAILED &&
			fp_result != PATH_SEARCH_WIDE &&
			fp_result != PATH_SEARCH_RIDE_QUEUE) {
			thin_count++;
		}

		if (thin_count > 2) {
			thin_junction = true;
			break;
		}
		edges &= ~(1 << test_edge);
	} while ((test_edge = bitscanforward(edges)) != -1);
	return thin_junction;
}

/**
 * Searches for the tile with the best heuristic score within the search limits
 * starting from the given tile x,y,z and going in the given direction test_edge.
 * The best heuristic score is tracked and returned in the call parameters
 * along with the corresponding tile location and search path telemetry
 * (junctions passed through and directions taken).
 *
 * The primary heuristic used is distance from the goal; the secondary
 * heuristic used (when the primary heuristic gives equal scores) is the number
 * of steps. i.e. the search gets as close as possible to the goal in as few
 * steps as possible.
 *
 * Each tile is checked to determine if the goal is reached.
 * When the goal is not reached the search result is only updated at the END
 * of each search path (some map element that is not a path or a path at which
 * a search limit is reached), NOT at each step along the way.
 * This means that the search ignores thin paths that are "no through paths"
 * no matter how close to the goal they get, but will follow possible "through
 * paths".
 *
 * The implementation is a depth first search of the path layout in xyz
 * according to the search limits.
 * Unlike an A* search, which tracks for each tile a heuristic score (a
 * function of the xyz distances to the goal) and cost of reaching that tile
 * (steps to the tile), a single best result "so far" (best heuristic score
 * with least cost) is tracked via the score parameter.
 * With this approach, explicit loop detection is necessary to limit the
 * search space, and each alternate route through the same tile can be
 * returned as the best result, rather than only the shortest route with A*.
 *
 * The parameters that hold the best search result so far are:
 *   - score - the least heuristic distance from the goal
 *   - endSteps - the least number of steps that achieve the score.
 *
 * The following parameters provide telemetry information on best search path so far:
 *   - endXYZ tracks the end location of the search path.
 *   - endSteps tracks the number of steps to the end of the search path.
 *   - endJunctions tracks the number of junctions passed through in the
 *     search path.
 *   - junctionList[] and directionList[] track the junctions and
 *     corresponding directions of the search path.
 * Other than debugging purposes, these could potentially be used to visualise
 * the pathfinding on the map.
 *
 * The parameters/variables that limit the search space are:
 *   - counter (param) - number of steps walked in the current search path;
 *   - _peepPathFindTilesChecked (variable) - cumulative number of tiles that can be
 *     checked in the entire search;
 *   - _peepPathFindNumJunctions (variable) - number of thin junctions that can be
 *     checked in a single search path;
 *
 * Other global variables/state that affect the search space are:
 *   - Wide paths - to handle broad paths (> 1 tile wide), the search navigates
 *     along non-wide (or 'thin' paths) and stops as soon as it encounters a
 *     wide path. This means peeps heading for a destination will only leave
 *     thin paths if walking 1 tile onto a wide path is closer than following
 *     non-wide paths;
 *   - gPeepPathFindIgnoreForeignQueues
 *   - gPeepPathFindQueueRideIndex - the ride the peep is heading for
 *   - _peepPathFindHistory - the search path telemetry consisting of the
 *     starting point and all thin junctions with directions navigated
 *     in the current search path - also used to detect path loops.
 *
 * The score is only updated when:
 *   - the goal is reached;
 *   - a wide tile is encountered with a better search result - the goal may
 *     still be reachable from here (only if the current tile is also wide);
 *   - a junction is encountered with a better search result and
 *     maxNumJunctions is exceeded - the goal may still be reachable from here;
 *   - returning from a recursive call if a search limit (i.e. either
 *     maxNumStep or maxTilesChecked) was reached and the current tile has a
 *     better search result and the goal may still be reachable from here
 *     (i.e. not a dead end path tile).
 *
 *  rct2: 0x0069A997
 */
static void peep_pathfind_heuristic_search(sint16 x, sint16 y, uint8 z, rct_peep *peep, rct_map_element *currentMapElement, uint8 counter, uint16 *endScore, int test_edge, uint8 *endJunctions, rct_xyz8 junctionList[16], uint8 directionList[16], rct_xyz8 *endXYZ, uint8 *endSteps) {
	uint8 searchResult = PATH_SEARCH_FAILED;

	x += TileDirectionDelta[test_edge].x;
	y += TileDirectionDelta[test_edge].y;

	++counter;
	_peepPathFindTilesChecked--;

	/* If this is where the search started this is a search loop and the
	 * current search path ends here.
	 * Return without updating the parameters (best result so far). */
	if ((_peepPathFindHistory[0].location.x == (uint8)(x >> 5)) &&
		(_peepPathFindHistory[0].location.y == (uint8)(y >> 5)) &&
		(_peepPathFindHistory[0].location.z == (uint8)z)) {
		#if defined(DEBUG_LEVEL_2) && DEBUG_LEVEL_2
		if (gPathFindDebug) {
			log_info("[%03d] Return from %d,%d,%d; At start", counter, x >> 5, y >> 5, z);
		}
		#endif // defined(DEBUG_LEVEL_2) && DEBUG_LEVEL_2
		return;
	}

	/* Get the next map element of interest in the direction of test_edge. */
	bool found = false;
	rct_map_element *mapElement = map_get_first_element_at(x / 32, y / 32);
	do {
		/* Look for all map elements that the peep could walk onto while
		 * navigating to the goal, including the goal tile. */

		if (mapElement->flags & MAP_ELEMENT_FLAG_GHOST) continue;

		uint8 rideIndex = 0xFF;
		switch (map_element_get_type(mapElement)) {
		case MAP_ELEMENT_TYPE_TRACK:
			if (z != mapElement->base_height) continue;
			/* For peeps heading for a shop, the goal is the shop
			 * tile. */
			rideIndex = mapElement->properties.track.ride_index;
			rct_ride *ride = get_ride(rideIndex);
			if (ride_type_has_flag(ride->type, RIDE_TYPE_FLAG_IS_SHOP)) {
				found = true;
				searchResult = PATH_SEARCH_SHOP_ENTRANCE;
				break;
			} else {
				continue;
			}
		case MAP_ELEMENT_TYPE_ENTRANCE:
			if (z != mapElement->base_height) continue;
			int direction;
			searchResult = PATH_SEARCH_OTHER;
			switch (mapElement->properties.entrance.type) {
			case ENTRANCE_TYPE_RIDE_ENTRANCE:
				/* For peeps heading for a ride without a queue, the
				 * goal is the ride entrance tile.
				 * For mechanics heading for the ride entrance
				 * (in the case when the station has no exit),
				 * the goal is the ride entrance tile. */
				direction = mapElement->type & MAP_ELEMENT_DIRECTION_MASK;
				if (direction == test_edge) {
					/* The rideIndex will be useful for
					 * adding transport rides later. */
					rideIndex = mapElement->properties.entrance.ride_index;
					searchResult = PATH_SEARCH_RIDE_ENTRANCE;
					found = true;
					break;
				}
				continue; // Ride entrance is not facing the right direction.
			case ENTRANCE_TYPE_PARK_ENTRANCE:
				/* For peeps leaving the park, the goal is the park
				 * entrance/exit tile. */
				searchResult = PATH_SEARCH_PARK_EXIT;
				found = true;
				break;
			case ENTRANCE_TYPE_RIDE_EXIT:
				/* For mechanics heading for the ride exit, the
				 * goal is the ride exit tile. */
				direction = mapElement->type & MAP_ELEMENT_DIRECTION_MASK;
				if (direction == test_edge) {
					searchResult = PATH_SEARCH_RIDE_EXIT;
					found = true;
					break;
				}
				continue; // Ride exit is not facing the right direction.
			default: continue;
			}
			break;
		case MAP_ELEMENT_TYPE_PATH:
			/* For peeps heading for a ride with a queue, the goal is the last
			 * queue path.
			 * Otherwise, peeps walk on path tiles to get to the goal. */

			if (!is_valid_path_z_and_direction(mapElement, z, test_edge)) continue;

			// Path may be sloped, so set z to path base height.
			z = mapElement->base_height;

			if (footpath_element_is_wide(mapElement)) {
				searchResult = PATH_SEARCH_WIDE;
				found = true;
				break;
			}

			searchResult = PATH_SEARCH_THIN;

			uint8 numEdges = bitcount(path_get_permitted_edges(mapElement));

			if (numEdges < 2) {
				searchResult = PATH_SEARCH_DEAD_END;
			} else if (numEdges > 2) {
				searchResult = PATH_SEARCH_JUNCTION;
			} else { // numEdges == 2
				if (footpath_element_is_queue(mapElement) && mapElement->properties.path.ride_index != gPeepPathFindQueueRideIndex) {
					if (gPeepPathFindIgnoreForeignQueues && (mapElement->properties.path.ride_index != 0xFF)) {
						// Path is a queue we aren't interested in
						/* The rideIndex will be useful for
						* adding transport rides later. */
						rideIndex = mapElement->properties.path.ride_index;
						searchResult = PATH_SEARCH_RIDE_QUEUE;
					}
				}
			}
			found = true;
			break;
		default:
			continue;
		}

		#
		#if defined(DEBUG_LEVEL_2) && DEBUG_LEVEL_2
		if (gPathFindDebug) {
			log_info("[%03d] Checking map element at %d,%d,%d; Type: %s", counter, x >> 5, y >> 5, z, gPathFindSearchText[searchResult]);
		}
		#endif // defined(DEBUG_LEVEL_2) && DEBUG_LEVEL_2

		/* At this point mapElement is of interest to the pathfinding. */

		/* Should we check that this mapElement is connected in the
		 * reverse direction? For some mapElement types this was
		 * already done above (e.g. ride entrances), but for others not.
		 * Ignore for now. */

		// Calculate the heuristic score of this map element.
		uint16 x_delta = abs(gPeepPathFindGoalPosition.x - x);
		uint16 y_delta = abs(gPeepPathFindGoalPosition.y - y);
		if (x_delta < y_delta) x_delta >>= 4;
		else y_delta >>= 4;
		uint16 new_score = x_delta + y_delta;
		uint16 z_delta = abs(gPeepPathFindGoalPosition.z - z);
		z_delta <<= 1;
		new_score += z_delta;

		/* If this map element is the search goal the current search path ends here. */
		if (new_score == 0) {
			/* If the search result is better than the best so far (in the paramaters),
			 * then update the parameters with this search before continuing to the next map element. */
			if (new_score < *endScore || (new_score == *endScore && counter < *endSteps )) {
				// Update the search results
				*endScore = new_score;
				*endSteps = counter;
				// Update the end x,y,z
				endXYZ->x = x >> 5;
				endXYZ->y = y >> 5;
				endXYZ->z = z;
				// Update the telemetry
				*endJunctions = _peepPathFindMaxJunctions - _peepPathFindNumJunctions;
				for (uint8 junctInd = 0; junctInd < *endJunctions; junctInd++) {
					uint8 histIdx = _peepPathFindMaxJunctions - junctInd;
					junctionList[junctInd].x = _peepPathFindHistory[histIdx].location.x;
					junctionList[junctInd].y = _peepPathFindHistory[histIdx].location.y;
					junctionList[junctInd].z = _peepPathFindHistory[histIdx].location.z;
					directionList[junctInd] = _peepPathFindHistory[histIdx].direction;
				}
				#if defined(DEBUG_LEVEL_2) && DEBUG_LEVEL_2
				if (gPathFindDebug) {
					log_info("[%03d] Search path ends at %d,%d,%d; At goal; Score: %d", counter, x >> 5, y >> 5, z, *endScore);
				}
				#endif // defined(DEBUG_LEVEL_2) && DEBUG_LEVEL_2
			}
			continue;
		}

		/* At this point the map element tile is not the goal. */

		/* If this map element is not a path, the search cannot be continued.
		 * Continue to the next map element without updating the parameters (best result so far). */
		if (searchResult != PATH_SEARCH_DEAD_END &&
			searchResult != PATH_SEARCH_THIN &&
			searchResult != PATH_SEARCH_JUNCTION &&
			searchResult != PATH_SEARCH_WIDE) {
			#if defined(DEBUG_LEVEL_2) && DEBUG_LEVEL_2
			if (gPathFindDebug) {
				log_info("[%03d] Search path ends at %d,%d,%d; Not a path", counter, x >> 5, y >> 5, z);
			}
			#endif // defined(DEBUG_LEVEL_2) && DEBUG_LEVEL_2
			continue;
		}

		/* At this point the map element is a path. */

		/* If this is a wide path the search ends here. */
		if (searchResult == PATH_SEARCH_WIDE) {
			/* Ignore Wide paths as continuing paths UNLESS the current path is also Wide.
			 * i.e. search across wide paths from a wide path to get onto a thin path,
			 * thereafter stay on thin paths. */
			/* So, if the current path is also wide the goal could still
			 * be reachable from here.
			 * If the search result is better than the best so far (in the paramaters),
			 * then update the parameters with this search before continuing to the next map element. */
			if (footpath_element_is_wide(currentMapElement) &&
				(new_score < *endScore || (new_score == *endScore && counter < *endSteps ))) {
				// Update the search results
				*endScore = new_score;
				*endSteps = counter;
				// Update the end x,y,z
				endXYZ->x = x >> 5;
				endXYZ->y = y >> 5;
				endXYZ->z = z;
				// Update the telemetry
				*endJunctions = _peepPathFindMaxJunctions - _peepPathFindNumJunctions;
				for (uint8 junctInd = 0; junctInd < *endJunctions; junctInd++) {
					uint8 histIdx = _peepPathFindMaxJunctions - junctInd;
					junctionList[junctInd].x = _peepPathFindHistory[histIdx].location.x;
					junctionList[junctInd].y = _peepPathFindHistory[histIdx].location.y;
					junctionList[junctInd].z = _peepPathFindHistory[histIdx].location.z;
					directionList[junctInd] = _peepPathFindHistory[histIdx].direction;
				}
			}
			#if defined(DEBUG_LEVEL_2) && DEBUG_LEVEL_2
			if (gPathFindDebug) {
				log_info("[%03d] Search path ends at %d,%d,%d; Wide path; Score: %d", counter, x >> 5, y >> 5, z, *endScore);
			}
			#endif // defined(DEBUG_LEVEL_2) && DEBUG_LEVEL_2
			continue;
		}

		/* At this point the map element is a non-wide path.*/

		/* Get all the permitted_edges of the map element. */
		uint8 edges = path_get_permitted_edges(mapElement);

		#if defined(DEBUG_LEVEL_2) && DEBUG_LEVEL_2
		if (gPathFindDebug) {
			log_info("[%03d] Path element at %d,%d,%d; Edges (0123):%d%d%d%d; Reverse: %d", counter, x >> 5, y >> 5, z, edges & 1, (edges & 2) >> 1, (edges & 4) >> 2, (edges & 8) >> 3, test_edge ^ 2);
		}
		#endif // defined(DEBUG_LEVEL_2) && DEBUG_LEVEL_2

		/* Remove the reverse edge (i.e. the edge back to the previous map element.) */
		edges &= ~(1 << (test_edge ^ 2));
		test_edge = bitscanforward(edges);

		/* If there are no other edges the current search ends here.
		 * Continue to the next map element without updating the parameters (best result so far). */
		if (test_edge == -1) {
			#if defined(DEBUG_LEVEL_2) && DEBUG_LEVEL_2
			if (gPathFindDebug) {
				log_info("[%03d] Search path ends at %d,%d,%d; No more edges/dead end", counter, x >> 5, y >> 5, z);
			}
			#endif // defined(DEBUG_LEVEL_2) && DEBUG_LEVEL_2
			continue;
		}

		/* Check if either of the search limits has been reached:
		 * - max number of steps or max tiles checked. */
		if (counter >= 200 || _peepPathFindTilesChecked <= 0) {
			/* The current search ends here.
			 * The path continues, so the goal could still be reachable from here.
			 * If the search result is better than the best so far (in the paramaters),
			 * then update the parameters with this search before continuing to the next map element. */
			if (new_score < *endScore || (new_score == *endScore && counter < *endSteps )) {
				// Update the search results
				*endScore = new_score;
				*endSteps = counter;
				// Update the end x,y,z
				endXYZ->x = x >> 5;
				endXYZ->y = y >> 5;
				endXYZ->z = z;
				// Update the telemetry
				*endJunctions = _peepPathFindMaxJunctions - _peepPathFindNumJunctions;
				for (uint8 junctInd = 0; junctInd < *endJunctions; junctInd++) {
					uint8 histIdx = _peepPathFindMaxJunctions - junctInd;
					junctionList[junctInd].x = _peepPathFindHistory[histIdx].location.x;
					junctionList[junctInd].y = _peepPathFindHistory[histIdx].location.y;
					junctionList[junctInd].z = _peepPathFindHistory[histIdx].location.z;
					directionList[junctInd] = _peepPathFindHistory[histIdx].direction;
				}
			}
			#if defined(DEBUG_LEVEL_2) && DEBUG_LEVEL_2
			if (gPathFindDebug) {
				log_info("[%03d] Search path ends at %d,%d,%d; Search limit reached", counter, x >> 5, y >> 5, z);
			}
			#endif // defined(DEBUG_LEVEL_2) && DEBUG_LEVEL_2
			continue;
		}

		bool thin_junction = false;
		if (searchResult == PATH_SEARCH_JUNCTION) {
			/* Check if this is a thin junction. And perform additional
			 * necessary checks. */
			thin_junction = path_is_thin_junction(mapElement, x, y, z);

			if (thin_junction) {
				/* The current search path is passing through a thin
				 * junction on this map element. Only 'thin' junctions
				 * are counted towards the junction search limit. */

				/* First check if going through the junction would be
				 * a loop.  If so, the current search path ends here.
				 * Path finding loop detection can take advantage of both the
				 * peep->pathfind_history - loops through remembered junctions
				 *     the peep has already passed through getting to its
				 *     current position while on the way to its current goal;
				 * _peepPathFindHistory - loops in the current search path. */
				bool pathLoop = false;
				/* Check the peep->pathfind_history to see if this junction has
				 * already been visited by the peep while heading for this goal. */
				for (int i = 0; i < 4; ++i) {
					if (peep->pathfind_history[i].x == x >> 5 &&
						peep->pathfind_history[i].y == y >> 5 &&
						peep->pathfind_history[i].z == z) {
						if (peep->pathfind_history[i].direction == 0) {
							/* If all directions have already been tried while
							 * heading to this goal, this is a loop. */
							pathLoop = true;
						}
						else {
							/* The peep remembers walking through this junction
							 * before, but has not yet tried all directions.
							 * Limit the edges to search to those not yet tried. */
							edges &= peep->pathfind_history[i].direction;
						}
						break;
					}
				}

				if (!pathLoop) {
					/* Check the _peepPathFindHistory to see if this junction has been
					 * previously passed through in the current search path.
					 * i.e. this is a loop in the current search path. */
					for (int junctionNum = _peepPathFindNumJunctions + 1; junctionNum <= _peepPathFindMaxJunctions; junctionNum++) {
						if ((_peepPathFindHistory[junctionNum].location.x == (uint8)(x >> 5)) &&
							(_peepPathFindHistory[junctionNum].location.y == (uint8)(y >> 5)) &&
							(_peepPathFindHistory[junctionNum].location.z == (uint8)z)) {
								pathLoop = true;
								break;
						}
					}
				}
				if (pathLoop) {
					/* Loop detected.  The current search path ends here.
					 * Continue to the next map element without updating the parameters (best result so far). */
					#if defined(DEBUG_LEVEL_2) && DEBUG_LEVEL_2
					if (gPathFindDebug) {
						log_info("[%03d] Search path ends at %d,%d,%d; Loop", counter, x >> 5, y >> 5, z);
					}
					#endif // defined(DEBUG_LEVEL_2) && DEBUG_LEVEL_2
					continue;
				}

				/* If the junction search limit is reached, the
				 * current search path ends here. The goal may still
				 * be reachable from here.
				 * If the search result is better than the best so far (in the paramaters),
				 * then update the parameters with this search before continuing to the next map element. */
				if (_peepPathFindNumJunctions <= 0) {
					if (new_score < *endScore || (new_score == *endScore && counter < *endSteps )) {
						// Update the search results
						*endScore = new_score;
						*endSteps = counter;
						// Update the end x,y,z
						endXYZ->x = x >> 5;
						endXYZ->y = y >> 5;
						endXYZ->z = z;
						// Update the telemetry
						*endJunctions = _peepPathFindMaxJunctions; // - _peepPathFindNumJunctions;
						for (uint8 junctInd = 0; junctInd < *endJunctions; junctInd++) {
							uint8 histIdx = _peepPathFindMaxJunctions - junctInd;
							junctionList[junctInd].x = _peepPathFindHistory[histIdx].location.x;
							junctionList[junctInd].y = _peepPathFindHistory[histIdx].location.y;
							junctionList[junctInd].z = _peepPathFindHistory[histIdx].location.z;
							directionList[junctInd] = _peepPathFindHistory[histIdx].direction;
						}
					}
					#if defined(DEBUG_LEVEL_2) && DEBUG_LEVEL_2
					if (gPathFindDebug) {
						log_info("[%03d] Search path ends at %d,%d,%d; NumJunctions < 0; Score: %d", counter, x >> 5, y >> 5, z, *endScore);
					}
					#endif // defined(DEBUG_LEVEL_2) && DEBUG_LEVEL_2
					continue;
				}


				/* This junction was NOT previously visited in the current
				 * search path, so add the junction to the history. */
				_peepPathFindHistory[_peepPathFindNumJunctions].location.x = (uint8)(x >> 5);
				_peepPathFindHistory[_peepPathFindNumJunctions].location.y = (uint8)(y >> 5);
				_peepPathFindHistory[_peepPathFindNumJunctions].location.z = (uint8)z;
				// .direction take is added below.

				_peepPathFindNumJunctions--;
			}
		}

		/* Continue searching down each remaining edge of the path
		 * (recursive call). */
		do {
			edges &= ~(1 << test_edge);
			uint8 savedNumJunctions = _peepPathFindNumJunctions;

			uint8 height = z;
			if (footpath_element_is_sloped(mapElement) &&
				footpath_element_get_slope_direction(mapElement) == test_edge) {
				height += 2;
			}
			#if defined(DEBUG_LEVEL_2) && DEBUG_LEVEL_2
			if (gPathFindDebug) {
				if (searchResult == PATH_SEARCH_JUNCTION) {
					if (thin_junction)
						log_info("[%03d] Recurse from %d,%d,%d edge: %d; Thin-Junction", counter, x >> 5, y >> 5, z, test_edge);
					else
						log_info("[%03d] Recurse from %d,%d,%d edge: %d; Wide-Junction", counter, x >> 5, y >> 5, z, test_edge);
				} else {
					log_info("[%03d] Recurse from %d,%d,%d edge: %d; Segment", counter, x >> 5, y >> 5, z, test_edge);
				}
			}
			#endif // defined(DEBUG_LEVEL_2) && DEBUG_LEVEL_2

			if (thin_junction) {
				/* Add the current test_edge to the history. */
				_peepPathFindHistory[_peepPathFindNumJunctions + 1].direction = test_edge;
			}

			peep_pathfind_heuristic_search(x, y, height, peep, mapElement, counter, endScore, test_edge, endJunctions, junctionList, directionList, endXYZ, endSteps);
			_peepPathFindNumJunctions = savedNumJunctions;

			#if defined(DEBUG_LEVEL_2) && DEBUG_LEVEL_2
			if (gPathFindDebug) {
				log_info("[%03d] Returned to %d,%d,%d edge: %d; Score: %d", counter, x >> 5, y >> 5, z, test_edge, *endScore);
			}
			#endif // defined(DEBUG_LEVEL_2) && DEBUG_LEVEL_2
		} while ((test_edge = bitscanforward(edges)) != -1);

	} while (!map_element_is_last_for_tile(mapElement++));

	if (!found) {
		/* No map element could be found.
		* Return without updating the parameters (best result so far). */
		#if defined(DEBUG_LEVEL_2) && DEBUG_LEVEL_2
		if (gPathFindDebug) {
			log_info("[%03d] Returning from %d,%d,%d; No relevant map element found", counter, x >> 5, y >> 5, z);
		}
		#endif // defined(DEBUG_LEVEL_2) && DEBUG_LEVEL_2
	} else {
		#if defined(DEBUG_LEVEL_2) && DEBUG_LEVEL_2
		if (gPathFindDebug) {
			log_info("[%03d] Returning from %d,%d,%d; All map elements checked", counter, x >> 5, y >> 5, z);
		}
		#endif // defined(DEBUG_LEVEL_2) && DEBUG_LEVEL_2
	}

	return;
}

/**
 * Returns:
 *   -1   - no direction chosen
 *   0..3 - chosen direction
 *
 *  rct2: 0x0069A5F0
 */
int peep_pathfind_choose_direction(sint16 x, sint16 y, uint8 z, rct_peep *peep)
{
	// The max number of thin junctions searched - a per-search-path limit.
	_peepPathFindMaxJunctions = peep_pathfind_get_max_number_junctions(peep);

	/* The max number of tiles to check - a whole-search limit.
	 * Mainly to limit the performance impact of the path finding. */
	sint32 maxTilesChecked = (peep->type == PEEP_TYPE_STAFF) ? 50000 : 15000;
	// Used to allow walking through no entry banners
	_peepPathFindIsStaff = (peep->type == PEEP_TYPE_STAFF);

	rct_xyz8 goal = {
		.x = (uint8)(gPeepPathFindGoalPosition.x >> 5),
		.y = (uint8)(gPeepPathFindGoalPosition.y >> 5),
		.z = (uint8)(gPeepPathFindGoalPosition.z)
	};

	#if defined(DEBUG_LEVEL_1) && DEBUG_LEVEL_1
	if (gPathFindDebug) {
		log_verbose("Choose direction for %s for goal %d,%d,%d from %d,%d,%d", gPathFindDebugPeepName, goal.x, goal.y, goal.z, x >> 5, y >> 5, z);
	}
	#endif // defined(DEBUG_LEVEL_1) && DEBUG_LEVEL_1

	// Get the path element at this location
	rct_map_element *dest_map_element = map_get_first_element_at(x / 32, y / 32);
	/* Where there are multiple matching map elements placed with zero
	 * clearance, save the first one for later use to determine the path
	 * slope - this maintains the original behaviour (which only processes
	 * the first matching map element found) and is consistent with peep
	 * placement (i.e. height) on such paths with differing slopes.
	 *
	 * I cannot see a legitimate reason for building overlaid paths with
	 * differing slopes and do not recall ever seeing this in practise.
	 * Normal cases I have seen in practise are overlaid paths with the
	 * same slope (flat) in order to place scenery (e.g. benches) in the
	 * middle of a wide path that can still be walked through.
	 * Anyone attempting to overlay paths with different slopes should
	 * EXPECT to experience path finding irregularities due to those paths!
	 * In particular common edges at different heights will not work
	 * in a useful way. Simply do not do it! :-) */
	rct_map_element *first_map_element = NULL;

	bool found = false;
	uint8 permitted_edges = 0;
	bool isThin = false;
	do {
		if (dest_map_element->base_height != z) continue;
		if (map_element_get_type(dest_map_element) != MAP_ELEMENT_TYPE_PATH) continue;
		found = true;
		if (first_map_element == NULL) {
			first_map_element = dest_map_element;
		}

		/* Check if this path element is a thin junction.
		 * Only 'thin' junctions are remembered in peep->pathfind_history.
		 * NO attempt is made to merge the overlaid path elements and
		 * check if the combination is 'thin'!
		 * The junction is considered 'thin' simply if any of the
		 * overlaid path elements there is a 'thin junction'. */
		isThin = isThin || path_is_thin_junction(dest_map_element, x, y, z);

		// Collect the permitted edges of ALL matching path elements at this location.
		permitted_edges |= path_get_permitted_edges(dest_map_element);
	} while (!map_element_is_last_for_tile(dest_map_element++));
	// Peep is not on a path.
	if (!found) return -1;

	permitted_edges &= 0xF;
	uint8 edges = permitted_edges;
	if (isThin && peep->pathfind_goal.x == goal.x &&
		peep->pathfind_goal.y == goal.y &&
		peep->pathfind_goal.z == goal.z
	) {
		/* Use of peep->pathfind_history[]:
		 * When walking to a goal, the peep pathfind_history stores
		 * the last 4 thin junctions that the peep walked through.
		 * For each of these 4 thin junctions the peep remembers
		 * those edges it has not yet taken.
                 * If a peep returns to one of the 4 thin junctions that it
		 * remembers, it will only choose from the directions that it
		 * did not try yet.
		 * This forces to the peep pathfinding to try the "next best"
		 * direction after trying the "best" direction(s) and finding
		 * that the goal could not be reached. */

		/* If the peep remembers walking through this junction
		 * previously while heading for its goal, retrieve the
		 * directions it has not yet tried. */
		for (int i = 0; i < 4; ++i) {
			if (peep->pathfind_history[i].x == x / 32 &&
					peep->pathfind_history[i].y == y / 32 &&
					peep->pathfind_history[i].z == z) {

				/* Fix broken pathfind_history[i].direction
				 * which have untried directions that are not
				 * currently possible - could be due to pathing
				 * changes or in earlier code .directions was
				 * initialised to 0xF rather than the permitted
				 * edges. */
				peep->pathfind_history[i].direction &= permitted_edges;

				edges = peep->pathfind_history[i].direction;

				#if defined(DEBUG_LEVEL_1) && DEBUG_LEVEL_1
				if (gPathFindDebug) {
					log_verbose("Getting untried edges from pf_history for %d,%d,%d:  %s,%s,%s,%s", x >> 5, y >> 5, z, (edges & 1) ? "0" : "-", (edges & 2) ? "1" : "-", (edges & 4) ? "2" : "-", (edges & 8) ? "3" : "-");
				}
				#endif // defined(DEBUG_LEVEL_1) && DEBUG_LEVEL_1

				if (edges == 0) {
					/* If peep has tried all edges, reset to
					 * all edges are untried.
					 * This permits the pathfinding to try
					 * again, which is good for getting
					 * unstuck when the player has edited
					 * the paths or the pathfinding itself
					 * has changed (been fixed) since
					 * the game was saved. */
					peep->pathfind_history[i].direction = permitted_edges;
					edges = peep->pathfind_history[i].direction;

					#if defined(DEBUG_LEVEL_1) && DEBUG_LEVEL_1
					if (gPathFindDebug) {
						log_verbose("All edges tried for %d,%d,%d - resetting to all untried", x >> 5, y >> 5, z);
					}
					#endif // defined(DEBUG_LEVEL_1) && DEBUG_LEVEL_1
				}
				break;
			}
		}
	}

	/* If this is a new goal for the peep. Store it and reset the peep's
	 * pathfind_history. */
	if (peep->pathfind_goal.direction > 3 ||
		peep->pathfind_goal.x != goal.x ||
		peep->pathfind_goal.y != goal.y ||
		peep->pathfind_goal.z != goal.z
	) {
		peep->pathfind_goal.x = goal.x;
		peep->pathfind_goal.y = goal.y;
		peep->pathfind_goal.z = goal.z;
		peep->pathfind_goal.direction = 0;

		// Clear pathfinding history
		memset(peep->pathfind_history, 0xFF, sizeof(peep->pathfind_history));
		#if defined(DEBUG_LEVEL_1) && DEBUG_LEVEL_1
		if (gPathFindDebug) {
			log_verbose("New goal; clearing pf_history.");
		}
		#endif // defined(DEBUG_LEVEL_1) && DEBUG_LEVEL_1
	}

	// Peep has tried all edges.
	if (edges == 0) return -1;

	int chosen_edge = bitscanforward(edges);

	// Peep has multiple edges still to try.
	if (edges & ~(1 << chosen_edge)) {
		uint16 best_score = 0xFFFF;
		uint8 best_sub = 0xFF;

		#if defined(DEBUG_LEVEL_1) && DEBUG_LEVEL_1
		uint8 bestJunctions = 0;
		rct_xyz8 bestJunctionList[16] = { 0 };
		uint8 bestDirectionList[16] = { 0 };
		rct_xyz8 bestXYZ = { 0, 0, 0 };

		if (gPathFindDebug) {
			log_verbose("Pathfind start for goal %d,%d,%d from %d,%d,%d", goal.x, goal.y, goal.z, x >> 5, y >> 5, z);
		}
		#endif // defined(DEBUG_LEVEL_1) && DEBUG_LEVEL_1

		/* Call the search heuristic on each edge, keeping track of the
		 * edge that gives the best (i.e. smallest) value (best_score)
		 * or for different edges with equal value, the edge with the
		 * least steps (best_sub). */
		int numEdges = bitcount(edges);
		for (int test_edge = chosen_edge; test_edge != -1; test_edge = bitscanforward(edges)) {
			edges &= ~(1 << test_edge);
			uint8 height = z;

			if (footpath_element_is_sloped(first_map_element) &&
				footpath_element_get_slope_direction(first_map_element) == test_edge
			) {
				height += 0x2;
			}

			_peepPathFindFewestNumSteps = 255;
			/* Divide the maxTilesChecked global search limit
			 * between the remaining edges to ensure the search
			 * covers all of the remaining edges. */
			_peepPathFindTilesChecked = maxTilesChecked / numEdges;
			_peepPathFindNumJunctions = _peepPathFindMaxJunctions;

			// Initialise _peepPathFindHistory.
			memset(_peepPathFindHistory, 0xFF, sizeof(_peepPathFindHistory));

			/* The pathfinding will only use elements
			 * 1.._peepPathFindMaxJunctions, so the starting point
			 * is placed in element 0 */
			_peepPathFindHistory[0].location.x = (uint8)(x >> 5);
			_peepPathFindHistory[0].location.y = (uint8)(y >> 5);
			_peepPathFindHistory[0].location.z = (uint8)z;
			_peepPathFindHistory[0].direction = 0xF;

			uint16 score = 0xFFFF;
			/* Variable endXYZ contains the end location of the
			 * search path. */
			rct_xyz8 endXYZ;
			endXYZ.x = 0;
			endXYZ.y = 0;
			endXYZ.z = 0;

			uint8 endSteps = 255;

			/* Variable endJunctions is the number of junctions
			 * passed through in the search path.
			 * Variables endJunctionList and endDirectionList
			 * contain the junctions and corresponding directions
			 * of the search path.
			 * In the future these could be used to visualise the
			 * pathfinding on the map. */
			uint8 endJunctions = 0;
			rct_xyz8 endJunctionList[16] = { 0 };
			uint8 endDirectionList[16] = { 0 };

			#if defined(DEBUG_LEVEL_2) && DEBUG_LEVEL_2
			if (gPathFindDebug) {
				log_verbose("Pathfind searching in direction: %d from %d,%d,%d", test_edge, x >> 5, y >> 5, z);
			}
			#endif // defined(DEBUG_LEVEL_2) && DEBUG_LEVEL_2

			peep_pathfind_heuristic_search(x, y, height, peep, first_map_element, 0, &score, test_edge, &endJunctions, endJunctionList, endDirectionList, &endXYZ, &endSteps);
			#if defined(DEBUG_LEVEL_1) && DEBUG_LEVEL_1
			if (gPathFindDebug) {
				log_verbose("Pathfind test edge: %d score: %d steps: %d end: %d,%d,%d junctions: %d", test_edge, score, endSteps, endXYZ.x, endXYZ.y, endXYZ.z, endJunctions);
				for (uint8 listIdx = 0; listIdx < endJunctions; listIdx++) {
					log_info("Junction#%d %d,%d,%d Direction %d", listIdx + 1, endJunctionList[listIdx].x, endJunctionList[listIdx].y, endJunctionList[listIdx].z, endDirectionList[listIdx]);
				}
			}
			#endif // defined(DEBUG_LEVEL_1) && DEBUG_LEVEL_1

			if (score < best_score || (score == best_score && endSteps < best_sub)) {
				chosen_edge = test_edge;
				best_score = score;
				best_sub = endSteps;
				#if defined(DEBUG_LEVEL_1) && DEBUG_LEVEL_1
				bestJunctions = endJunctions;
				for (uint8 index = 0; index < endJunctions; index++) {
					bestJunctionList[index].x = endJunctionList[index].x;
					bestJunctionList[index].y = endJunctionList[index].y;
					bestJunctionList[index].z = endJunctionList[index].z;
					bestDirectionList[index] = endDirectionList[index];
				}
				bestXYZ.x = endXYZ.x;
				bestXYZ.y = endXYZ.y;
				bestXYZ.z = endXYZ.z;
				#endif // defined(DEBUG_LEVEL_1) && DEBUG_LEVEL_1
			}
		}

		/* Check if the heuristic search failed. e.g. all connected
		 * paths are within the search limits and none reaches the
		 * goal. */
		if (best_score == 0xFFFF) {
			#if defined(DEBUG_LEVEL_1) && DEBUG_LEVEL_1
			if (gPathFindDebug) {
				log_verbose("Pathfind heuristic search failed.");
			}
			#endif // defined(DEBUG_LEVEL_1) && DEBUG_LEVEL_1
			return -1;
		}
		#if defined(DEBUG_LEVEL_1) && DEBUG_LEVEL_1
		if (gPathFindDebug) {
			log_verbose("Pathfind best edge %d with score %d steps %d", chosen_edge, best_score, best_sub);
			for (uint8 listIdx = 0; listIdx < bestJunctions; listIdx++) {
				log_verbose("Junction#%d %d,%d,%d Direction %d", listIdx + 1, bestJunctionList[listIdx].x, bestJunctionList[listIdx].y, bestJunctionList[listIdx].z, bestDirectionList[listIdx]);
			}
			log_verbose("End at %d,%d,%d", bestXYZ.x, bestXYZ.y, bestXYZ.z);
		}
		#endif // defined(DEBUG_LEVEL_1) && DEBUG_LEVEL_1
	}

	if (isThin) {
		for (int i = 0; i < 4; ++i) {
			if (peep->pathfind_history[i].x == x >> 5 &&
				peep->pathfind_history[i].y == y >> 5 &&
				peep->pathfind_history[i].z == z
			) {
				/* Peep remembers this junction, so remove the
				 * chosen_edge from those left to try. */
				peep->pathfind_history[i].direction &= ~(1 << chosen_edge);
				#if defined(DEBUG_LEVEL_1) && DEBUG_LEVEL_1
				if (gPathFindDebug) {
					log_verbose("Removing edge %d from existing pf_history for %d,%d,%d.", chosen_edge, x >> 5, y >> 5, z);
				}
				#endif // defined(DEBUG_LEVEL_1) && DEBUG_LEVEL_1
				return chosen_edge;
			}
		}

		/* Peep does not remember this junction, so forget a junction
		 * and remember this junction. */
		int i = peep->pathfind_goal.direction++;
		peep->pathfind_goal.direction &= 3;
		peep->pathfind_history[i].x = x >> 5;
		peep->pathfind_history[i].y = y >> 5;
		peep->pathfind_history[i].z = z;
		peep->pathfind_history[i].direction = permitted_edges;
		peep->pathfind_history[i].direction &= ~(1 << chosen_edge);
		#if defined(DEBUG_LEVEL_1) && DEBUG_LEVEL_1
		if (gPathFindDebug) {
			log_verbose("Storing new pf_history (in index: %d) for %d,%d,%d without edge %d.", i, x >> 5, y >> 5, z, chosen_edge);
		}
		#endif // defined(DEBUG_LEVEL_1) && DEBUG_LEVEL_1
	}

	return chosen_edge;
}

/**
 *
 *  rct2: 0x006952C0
 */
static int guest_path_find_entering_park(rct_peep *peep, rct_map_element *map_element, uint8 edges){
	uint8 chosenEntrance = 0xFF;
	uint16 nearestDist = 0xFFFF;
	for (uint8 entranceNum = 0; entranceNum < 4; ++entranceNum){
		if (gParkEntranceX[entranceNum] == (sint16)0x8000)
			continue;

		uint16 dist = abs(gParkEntranceX[entranceNum] - peep->next_x) +
					abs(gParkEntranceY[entranceNum] - peep->next_y);

		if (dist >= nearestDist)
			continue;

		nearestDist = dist;
		chosenEntrance = entranceNum;
	}

	if (chosenEntrance == 0xFF)
		return guest_path_find_aimless(peep, edges);

	sint16 x = gParkEntranceX[chosenEntrance];
	sint16 y = gParkEntranceY[chosenEntrance];
	sint16 z = gParkEntranceZ[chosenEntrance];

	gPeepPathFindGoalPosition = (rct_xyz16){ x, y, z >> 3 };
	gPeepPathFindIgnoreForeignQueues = true;
	gPeepPathFindQueueRideIndex = 255;

	int chosenDirection = peep_pathfind_choose_direction(peep->next_x, peep->next_y, peep->next_z, peep);

	if (chosenDirection == -1)
		return guest_path_find_aimless(peep, edges);
	else
		return peep_move_one_tile(chosenDirection, peep);
}

/**
 *
 *  rct2: 0x0069536C
 */
static int guest_path_find_leaving_park(rct_peep *peep, rct_map_element *map_element, uint8 edges){
	rct2_peep_spawn* peepSpawn = &gPeepSpawns[0];
	// Peeps for whatever reason return to their original spawn point
	// this in future should look for the nearest.
	if (peep->sprite_index & 1 && gPeepSpawns[1].x != 0xFFFF){
		peepSpawn++;
	}

	sint16 x = peepSpawn->x & 0xFFE0;
	sint16 y = peepSpawn->y & 0xFFE0;
	uint8 z = peepSpawn->z * 2;
	uint8 direction = peepSpawn->direction;

	gPeepPathFindGoalPosition = (rct_xyz16){ x, y, z };
	if (x == peep->next_x && y == peep->next_y){
		return peep_move_one_tile(direction, peep);
	}

	gPeepPathFindIgnoreForeignQueues = true;
	gPeepPathFindQueueRideIndex = 255;
	direction = peep_pathfind_choose_direction(peep->next_x, peep->next_y, peep->next_z, peep);
	if (direction == 0xFF)
		return guest_path_find_aimless(peep, edges);
	else
		return peep_move_one_tile(direction, peep);
}

/**
 *
 *  rct2: 0x00695161
 */
static int guest_path_find_park_entrance(rct_peep* peep, rct_map_element *map_element, uint8 edges){
	uint8 entranceNum;

	// Resolves already-corrupt guests (e.g. loaded from save)
	if (peep->peep_flags & PEEP_FLAGS_PARK_ENTRANCE_CHOSEN &&
		(peep->current_ride >= 4 || gParkEntranceX[peep->current_ride] == (sint16)0x8000)
	) {
		peep->peep_flags &= ~(PEEP_FLAGS_PARK_ENTRANCE_CHOSEN);
	}

	if (!(peep->peep_flags & PEEP_FLAGS_PARK_ENTRANCE_CHOSEN)){
		uint8 chosenEntrance = 0xFF;
		uint16 nearestDist = 0xFFFF;
		for (entranceNum = 0; entranceNum < 4; ++entranceNum){
			if (gParkEntranceX[entranceNum] == (sint16)0x8000)
				continue;

			uint16 dist = abs(gParkEntranceX[entranceNum] - peep->next_x) +
				abs(gParkEntranceY[entranceNum] - peep->next_y);

			if (dist >= nearestDist)
				continue;

			nearestDist = dist;
			chosenEntrance = entranceNum;
		}

		if (chosenEntrance == 0xFF)
			return guest_path_find_aimless(peep, edges);

		peep->current_ride = chosenEntrance;
		peep->peep_flags |= PEEP_FLAGS_PARK_ENTRANCE_CHOSEN;
	}

	entranceNum = peep->current_ride;
	sint16 x = gParkEntranceX[entranceNum];
	sint16 y = gParkEntranceY[entranceNum];
	sint16 z = gParkEntranceZ[entranceNum];

	gPeepPathFindGoalPosition = (rct_xyz16) { x, y, z >> 3 };
	gPeepPathFindIgnoreForeignQueues = true;
	gPeepPathFindQueueRideIndex = 255;

	#if defined(DEBUG_LEVEL_1) && DEBUG_LEVEL_1
	pathfind_logging_enable(peep);
	#endif // defined(DEBUG_LEVEL_1) && DEBUG_LEVEL_1

	int chosenDirection = peep_pathfind_choose_direction(peep->next_x, peep->next_y, peep->next_z, peep);

	#if defined(DEBUG_LEVEL_1) && DEBUG_LEVEL_1
	pathfind_logging_disable();
	#endif // defined(DEBUG_LEVEL_1) && DEBUG_LEVEL_1

	if (chosenDirection == -1)
		return guest_path_find_aimless(peep, edges);
	else
		return peep_move_one_tile(chosenDirection, peep);
}

/**
 *
 *  rct2: 0x006A72C5
 *  param dist is not used.
 */
static void get_ride_queue_end(sint16 *x, sint16 *y, sint16 *z){
	rct_xy16 result = { 0, 0 };
	rct_map_element *mapElement = map_get_first_element_at(*x / 32, *y / 32);

	bool found = false;
	do{
		if (map_element_get_type(mapElement) != MAP_ELEMENT_TYPE_ENTRANCE)
			continue;

		if (*z != mapElement->base_height)
			continue;

		found = true;
		break;
	} while (!map_element_is_last_for_tile(mapElement++));

	if (!found)
		return;

	uint8 direction = (mapElement->type & 3) ^ (1 << 1);
	rct_map_element* lastPathElement = NULL;
	rct_map_element* firstPathElement = NULL;

	sint16 baseZ = mapElement->base_height;
	sint16 nextX = *x;
	sint16 nextY = *y;
	while (1){
		if (map_element_get_type(mapElement) == MAP_ELEMENT_TYPE_PATH){
			lastPathElement = mapElement;
			result.x = nextX;
			result.y = nextY;
			// result.direction = direction;
			if (footpath_element_is_sloped(mapElement)){
				if (footpath_element_get_slope_direction(mapElement) == direction){
					baseZ += 2;
				}
			}
		}
		nextX += TileDirectionDelta[direction].x;
		nextY += TileDirectionDelta[direction].y;

		mapElement = map_get_first_element_at(nextX / 32, nextY / 32);
		found = false;
		do{
			if (mapElement == firstPathElement)
				continue;

			if (map_element_get_type(mapElement) != MAP_ELEMENT_TYPE_PATH)
				continue;

			if (baseZ == mapElement->base_height){
				if (footpath_element_is_sloped(mapElement)){
					if (footpath_element_get_slope_direction(mapElement) != direction){
						break;
					}
				}
				found = true;
				break;
			}

			if (baseZ - 2 == mapElement->base_height){
				if (!footpath_element_is_sloped(mapElement))
					break;

				if (footpath_element_get_slope_direction(mapElement) != (direction ^ 2))
					break;

				baseZ -= 2;
				found = true;
				break;
			}
		} while (!map_element_is_last_for_tile(mapElement++));

		if (found == false)
			break;

		if (!footpath_element_is_queue(mapElement))
			break;

		if (!(mapElement->properties.path.edges & (1 << (direction ^ (1 << 1)))))
			break;

		if (firstPathElement == NULL)
			firstPathElement = mapElement;

		// More queue to go.
		if (mapElement->properties.path.edges & (1 << (direction)))
			continue;

		direction++;
		direction &= 3;
		// More queue to go.
		if (mapElement->properties.path.edges & (1 << (direction)))
			continue;

		direction ^= (1 << 1);
		// More queue to go.
		if (mapElement->properties.path.edges & (1 << (direction)))
			continue;

		break;
	}

	if ((uint8)*z == 0xFF)
		return;

	mapElement = lastPathElement;
	if (mapElement == NULL)
		return;

	if (!footpath_element_is_queue(mapElement))
		return;

	*x = result.x;
	*y = result.y;
	*z = mapElement->base_height;
}

/**
 *
 *  rct2: 0x00694C35
 */
static int guest_path_finding(rct_peep* peep)
{
	sint16 x, y, z;

	#if defined(DEBUG_LEVEL_1) && DEBUG_LEVEL_1
	pathfind_logging_enable(peep);
	if (gPathFindDebug) {
		log_info("Starting guest_path_finding for %s", gPathFindDebugPeepName);
	}
	#endif // defined(DEBUG_LEVEL_1) && DEBUG_LEVEL_1

	if (peep->next_var_29 & 0x18) {
		return guest_surface_path_finding(peep);
	}

	x = peep->next_x;
	y = peep->next_y;
	z = peep->next_z;

	rct_map_element *mapElement = map_get_path_element_at(x / 32, y / 32, z);
	if (mapElement == NULL) {
		return 1;
	}

	_peepPathFindIsStaff = false;
	uint8 edges = path_get_permitted_edges(mapElement);

	if (edges == 0) {
		return guest_surface_path_finding(peep);
	}

	if (peep->outside_of_park == 0 && peep_heading_for_ride_or_park_exit(peep)) {
		/* If this mapElement is adjacent to any non-wide paths,
		 * remove all of the edges to wide paths. */
		uint8 adjustedEdges = edges;
		for (int chosenDirection = 0; chosenDirection < 4; chosenDirection++) {
			// If there is no path in that direction try another
			if (!(adjustedEdges & (1 << chosenDirection)))
				continue;

			/* If there is a wide path in that direction,
				remove that edge and try another */
			if (footpath_element_next_in_direction(peep->next_x, peep->next_y, peep->next_z, mapElement, chosenDirection) == PATH_SEARCH_WIDE) {
				adjustedEdges &= ~(1 << chosenDirection);
			}
		}
		if (adjustedEdges != 0)
			edges = adjustedEdges;
	}

	sint8 direction = peep->direction ^ (1 << 1);
	// Check if in a dead end (i.e. only edge is where the peep came from)
	if (!(edges & ~(1 << direction))) {
		// In a dead end.  Check if peep is lost, etc.
		peep_check_if_lost(peep);
		peep_check_cant_find_ride(peep);
		peep_check_cant_find_exit(peep);
	} else {
		/* Not a dead end. Remove edge peep came from so peep will
		 * continue on rather than going back where it came from */
		edges &= ~(1 << direction);
	}

	direction = bitscanforward(edges);
	// IF only one edge to choose from
	if ((edges & ~(1 << direction)) == 0) {
		#if defined(DEBUG_LEVEL_1) && DEBUG_LEVEL_1
		if (gPathFindDebug) {
			log_info("Completed guest_path_finding for %s - taking only direction available: %d.", gPathFindDebugPeepName, direction);
		}
		pathfind_logging_disable();
		#endif // defined(DEBUG_LEVEL_1) && DEBUG_LEVEL_1
		return peep_move_one_tile(direction, peep);
	}

	// Peep still has multiple edges to choose from.

	// Peep is outside the park.
	// loc_694F19:
	if (peep->outside_of_park != 0){
		#if defined(DEBUG_LEVEL_1) && DEBUG_LEVEL_1
		if (gPathFindDebug) {
			log_info("Completed guest_path_finding for %s - peep is outside the park.", gPathFindDebugPeepName);
		}
		pathfind_logging_disable();
		#endif // defined(DEBUG_LEVEL_1) && DEBUG_LEVEL_1
		switch (peep->state) {
		case PEEP_STATE_ENTERING_PARK:
			return guest_path_find_entering_park(peep, mapElement, edges);
		case PEEP_STATE_LEAVING_PARK:
			return guest_path_find_leaving_park(peep, mapElement, edges);
		default:
			return guest_path_find_aimless(peep, edges);
		}
	}

	/* Peep is inside the park.
	 * If the peep does not have food, randomly cull the useless directions
	 * (dead ends, ride exits, wide paths) from the edges.
	 * In principle, peeps with food are not paying as much attention to
	 * where they are going and are consequently more like to walk up
	 * dead end paths, paths to ride exits, etc. */
	if (!peep_has_food(peep) && (scenario_rand() & 0xFFFF) >= 2184) {
		uint8 adjustedEdges = edges;
		for (int chosenDirection = 0; chosenDirection < 4; chosenDirection++) {
			// If there is no path in that direction try another
			if (!(adjustedEdges & (1 << chosenDirection)))
				continue;

			uint8 rideIndex, pathSearchResult;
			pathSearchResult = footpath_element_destination_in_direction(peep->next_x, peep->next_y, peep->next_z, mapElement, chosenDirection, &rideIndex);
			switch (pathSearchResult) {
			case PATH_SEARCH_DEAD_END:
			case PATH_SEARCH_RIDE_EXIT:
			case PATH_SEARCH_WIDE:
				adjustedEdges &= ~(1 << chosenDirection);
				break;
			}
		}
		if (adjustedEdges != 0)
			edges = adjustedEdges;
	}

	/* If there are still multiple directions to choose from,
         * peeps with maps will randomly read the map: probability of doing so
	 * is much higher when heading for a ride or the park exit. */
	if (peep->item_standard_flags & PEEP_ITEM_MAP) {
		// If at least 2 directions consult map
		if (bitcount(edges) >= 2) {
			uint16 probability = 1638;
			if (peep_heading_for_ride_or_park_exit(peep)) {
				probability = 9362;
			}
			if ((scenario_rand() & 0xFFFF) < probability) {
				peep_read_map(peep);
			}
		}
	}

	if (peep->peep_flags & PEEP_FLAGS_LEAVING_PARK) {
		#if defined(DEBUG_LEVEL_1) && DEBUG_LEVEL_1
		if (gPathFindDebug) {
			log_info("Completed guest_path_finding for %s - peep is leaving the park.", gPathFindDebugPeepName);
		}
		pathfind_logging_disable();
		#endif // defined(DEBUG_LEVEL_1) && DEBUG_LEVEL_1
		return guest_path_find_park_entrance(peep, mapElement, edges);
	}

	if (peep->guest_heading_to_ride_id == 0xFF) {
		#if defined(DEBUG_LEVEL_1) && DEBUG_LEVEL_1
		if (gPathFindDebug) {
			log_info("Completed guest_path_finding for %s - peep is aimless.", gPathFindDebugPeepName);
		}
		pathfind_logging_disable();
		#endif // defined(DEBUG_LEVEL_1) && DEBUG_LEVEL_1
		return guest_path_find_aimless(peep, edges);
	}

	// Peep is heading for a ride.
	uint8 rideIndex = peep->guest_heading_to_ride_id;
	rct_ride* ride = get_ride(rideIndex);

	if (ride->status != RIDE_STATUS_OPEN) {
		#if defined(DEBUG_LEVEL_1) && DEBUG_LEVEL_1
		if (gPathFindDebug) {
			log_info("Completed guest_path_finding for %s - peep is heading to closed ride == aimless.", gPathFindDebugPeepName);
		}
		pathfind_logging_disable();
		#endif // defined(DEBUG_LEVEL_1) && DEBUG_LEVEL_1
		return guest_path_find_aimless(peep, edges);
	}

	// The ride is open.
	gPeepPathFindQueueRideIndex = rideIndex;

	/* Find the ride's closest entrance station to the peep.
	 * At the same time, count how many entrance stations there are and
	 * which stations are entrance stations. */
	uint16 closestDist = 0xFFFF;
	uint8 closestStationNum = 0;

	int numEntranceStations = 0;
	uint8 entranceStations = 0;

	for (uint8 stationNum = 0; stationNum < 4; ++stationNum){
		if (ride->entrances[stationNum] == 0xFFFF) // stationNum has no entrance (so presumably an exit only station).
			continue;

		numEntranceStations++;
		entranceStations |= (1 << stationNum);

		sint16 stationX = (ride->entrances[stationNum] & 0xFF) * 32;
		sint16 stationY = (ride->entrances[stationNum] & 0xFF00) / 8;
		uint16 dist = abs(stationX - peep->next_x) + abs(stationY - peep->next_y);

		if (dist < closestDist){
			closestDist = dist;
			closestStationNum = stationNum;
			continue;
		}
	}

	// Ride has no stations with an entrance, so head to station 0.
	if (numEntranceStations == 0)
		closestStationNum = 0;

	/* If a ride has multiple entrance stations and is set to sync with
	 * adjacent stations, cycle through the entrance stations (based on
	 * number of rides the peep has been on) so the peep will try the
	 * different sections of the ride.
	 * In this case, the ride's various entrance stations will typically,
	 * though not necessarily, be adjacent to one another and consequently
	 * not too far for the peep to walk when cycling between them.
	 * Note: the same choice of station must made while the peep navigates
	 * to the station. Consequently a random station selection here is not
	 * appropriate. */
	if (numEntranceStations > 1 &&
		(ride->depart_flags & RIDE_DEPART_SYNCHRONISE_WITH_ADJACENT_STATIONS)) {
		int select = peep->no_of_rides % numEntranceStations;
		while (select > 0) {
			closestStationNum = bitscanforward(entranceStations);
			entranceStations &= ~(1 << closestStationNum);
			select--;
		}
		closestStationNum = bitscanforward(entranceStations);
	}

	uint16 entranceXY;
	if (numEntranceStations == 0)
		entranceXY = ride->station_starts[closestStationNum]; // closestStationNum is always 0 here.
	else
		entranceXY = ride->entrances[closestStationNum];

	x = (entranceXY & 0xFF) * 32;
	y = (entranceXY & 0xFF00) / 8;
	z = ride->station_heights[closestStationNum];

	get_ride_queue_end(&x, &y, &z);

	gPeepPathFindGoalPosition = (rct_xyz16) { x, y, z };
	gPeepPathFindIgnoreForeignQueues = true;

	direction = peep_pathfind_choose_direction(peep->next_x, peep->next_y, peep->next_z, peep);

	if (direction == -1){
		/* Heuristic search failed for all directions.
		 * Reset the pathfind_goal - this means that the pathfind_history
		 * will be reset in the next call to peep_pathfind_choose_direction().
		 * This lets the heuristic search "try again" in case the player has
		 * edited the path layout or the mechanic was already stuck in the
		 * save game (e.g. with a worse version of the pathfinding). */
		peep_reset_pathfind_goal(peep);

		#if defined(DEBUG_LEVEL_1) && DEBUG_LEVEL_1
		if (gPathFindDebug) {
			log_info("Completed guest_path_finding for %s - failed to choose a direction == aimless.", gPathFindDebugPeepName);
		}
		pathfind_logging_disable();
		#endif // defined(DEBUG_LEVEL_1) && DEBUG_LEVEL_1

		return guest_path_find_aimless(peep, edges);
	}
	#if defined(DEBUG_LEVEL_1) && DEBUG_LEVEL_1
	if (gPathFindDebug) {
		log_info("Completed guest_path_finding for %s - direction chosen: %d.", gPathFindDebugPeepName, direction);
	}
	pathfind_logging_disable();
	#endif // defined(DEBUG_LEVEL_1) && DEBUG_LEVEL_1
	return peep_move_one_tile(direction, peep);
}

/**
 *
 *  rct2: 0x00693C9E
 */
static int sub_693C9E(rct_peep *peep)
{
	_unk_F1EE18 = 0;
	_unk_F1AEF1 = peep->action;

	if (peep->action == PEEP_ACTION_NONE_1)
		peep->action = PEEP_ACTION_NONE_2;

	if (peep->state == PEEP_STATE_QUEUING){
		if (peep_update_queue_position(peep))
			return 1;
	}

	sint16 x, y, xy_dist;
	if (!peep_update_action(&x, &y, &xy_dist, peep)){
		_unk_F1EE18 |= F1EE18_DESTINATION_REACHED;
		uint8 result = 0;
		if (peep->type == PEEP_TYPE_GUEST){
			result = guest_path_finding(peep);
		}
		else{
			result = staff_path_finding(peep);
		}

		if (result != 0)
			return 1;

		if (!peep_update_action(&x, &y, &xy_dist, peep))
			return 1;
	}

	if ((x & 0xFFE0) == peep->next_x && (y & 0xFFE0) == peep->next_y){
		sint16 z = peep_get_height_on_slope(peep, x, y);
		invalidate_sprite_2((rct_sprite*)peep);
		sprite_move(x, y, z, (rct_sprite*)peep);
		invalidate_sprite_2((rct_sprite*)peep);
		return 1;
	}

	if (x < 32 || y < 32 || x >= gMapSizeUnits || y >= gMapSizeUnits){
		if (peep->outside_of_park == 1){
			_unk_F1EE18 |= F1EE18_OUTSIDE_PARK;
		}
		return peep_return_to_center_of_tile(peep);
	}

	rct_map_element* mapElement = map_get_first_element_at(x / 32, y / 32);
	sint16 base_z = max(0, (peep->z / 8) - 2);
	sint16 top_z = (peep->z / 8) + 1;

	do{
		if (base_z > mapElement->base_height)
			continue;
		if (top_z < mapElement->base_height)
			continue;

		if (map_element_get_type(mapElement) == MAP_ELEMENT_TYPE_PATH){
			if ((mapElement->flags & MAP_ELEMENT_FLAG_GHOST))
				continue;
			if (peep_interact_with_path(peep, x, y, mapElement))
				return 1;
		}
		else if (map_element_get_type(mapElement) == MAP_ELEMENT_TYPE_TRACK){
			if (peep_interact_with_shop(peep, x, y, mapElement))
				return 1;
		}
		else if (map_element_get_type(mapElement) == MAP_ELEMENT_TYPE_ENTRANCE){
			if (peep_interact_with_entrance(peep, x, y, mapElement))
				return 1;
		}
	} while (!map_element_is_last_for_tile(mapElement++));

	if (peep->type == PEEP_TYPE_STAFF || (peep->next_var_29 & 0x18)){
		sint16 z = abs(map_element_height(x, y) - peep->z);

		if (z <= 3 || (peep->type == PEEP_TYPE_STAFF && z <= 32)){
			peep->interactionRideIndex = 0xFF;
			if (peep->state == PEEP_STATE_QUEUING){
				remove_peep_from_queue(peep);
				peep_decrement_num_riders(peep);
				peep->state = PEEP_STATE_1;
				peep_window_state_update(peep);
			}

			if (!map_is_location_in_park(x & 0xFFE0, y & 0xFFE0)){
				return peep_return_to_center_of_tile(peep);
			}

			mapElement = map_get_surface_element_at(x / 32, y / 32);
			if (mapElement == NULL)
				return peep_return_to_center_of_tile(peep);

			sint16 water_height = mapElement->properties.surface.terrain & MAP_ELEMENT_WATER_HEIGHT_MASK;
			if (water_height)
				return peep_return_to_center_of_tile(peep);

			peep->next_x = x & 0xFFE0;
			peep->next_y = y & 0xFFE0;
			peep->next_z = mapElement->base_height;
			peep->next_var_29 = 8;

			sint16 z = peep_get_height_on_slope(peep, x, y);
			invalidate_sprite_2((rct_sprite*)peep);
			sprite_move(x, y, z, (rct_sprite*)peep);
			invalidate_sprite_2((rct_sprite*)peep);
			return 1;
		}
	}
	return peep_return_to_center_of_tile(peep);
}

/**
 *
 *  rct2: 0x0069926C
 * Expend type was previously an offset saved in 0x00F1AEC0
 */
static void peep_spend_money(rct_peep *peep, money16 *peep_expend_type, money32 amount)
{
	assert(!(gParkFlags & PARK_FLAGS_NO_MONEY));

	peep->cash_in_pocket = max(0, peep->cash_in_pocket - amount);
	peep->cash_spent += amount;
	if (peep_expend_type != NULL) {
		*peep_expend_type += (money16)amount;
	}
	window_invalidate_by_number(WC_PEEP, peep->sprite_index);

	gUnk141F568 = gUnk13CA740;
	finance_payment(-amount, gCommandExpenditureType);

	audio_play_sound_at_location(SOUND_PURCHASE, peep->x, peep->y, peep->z);
}

static void peep_set_has_ridden(rct_peep *peep, int rideIndex)
{
	peep->rides_been_on[rideIndex / 8] |= 1 << (rideIndex % 8);
	rct_ride *ride = get_ride(rideIndex);
	peep_set_has_ridden_ride_type(peep, ride->type);
}

static bool peep_has_ridden(rct_peep *peep, int rideIndex)
{
	return peep->rides_been_on[rideIndex / 8] & (1 << (rideIndex % 8));
}

static void peep_set_has_ridden_ride_type(rct_peep *peep, int rideType)
{
	peep->ride_types_been_on[rideType / 8] |= 1 << (rideType % 8);
}

static bool peep_has_ridden_ride_type(rct_peep *peep, int rideType)
{
	return peep->ride_types_been_on[rideType / 8] & (1 << (rideType % 8));
}

/**
 * Updates various peep stats upon entering a ride, as well as updating the
 * ride's satisfaction value.
 *  rct2: 0x0069545B
 */
static void peep_on_enter_ride(rct_peep *peep, int rideIndex)
{
	rct_ride *ride = get_ride(rideIndex);

	// Calculate how satisfying the ride is for the peep. Can range from -140 to +105.
	sint16 satisfaction = peep_calculate_ride_satisfaction(peep, ride);

	// Update the satisfaction stat of the ride.
	uint8 rideSatisfaction = 0;
	if (satisfaction >= 40)
		rideSatisfaction = 3;
	else if (satisfaction >= 20)
		rideSatisfaction = 2;
	else if (satisfaction >= 0)
		rideSatisfaction = 1;

	ride_update_satisfaction(ride, rideSatisfaction);

	// Update various peep stats.
	if (peep->no_of_rides < 255)
		peep->no_of_rides++;

	peep_set_has_ridden(peep, peep->current_ride);
	peep_update_favourite_ride(peep, ride);
	peep->happiness_growth_rate = clamp(0, peep->happiness_growth_rate + satisfaction, 255);
	peep_update_ride_nausea_growth(peep, ride);
}

/**
 * Check to see if the specified ride should become the peep's favourite.
 * For this, a "ride rating" is calculated based on the excitement of the ride and the peep's current happiness.
 * As this value cannot exceed 255, the happier the peep is, the more irrelevant the ride's excitement becomes.
 * Due to the minimum happiness requirement, an excitement rating of more than 3.8 has no further effect.
 *
 * If the ride rating is higher than any ride the peep has already been on and the happiness criteria is met,
 * the ride becomes the peep's favourite. (This doesn't happen right away, but will be updated once the peep
 * exits the ride.)
 */
static void peep_update_favourite_ride(rct_peep *peep, rct_ride *ride)
{
	peep->peep_flags &= ~PEEP_FLAGS_RIDE_SHOULD_BE_MARKED_AS_FAVOURITE;
	uint8 peepRideRating = clamp(0, (ride->excitement / 4) + peep->happiness, 255);
	if (peepRideRating >= peep->favourite_ride_rating) {
		if (peep->happiness >= 160 && peep->happiness_growth_rate >= 160) {
			peep->favourite_ride_rating = peepRideRating;
			peep->peep_flags |= PEEP_FLAGS_RIDE_SHOULD_BE_MARKED_AS_FAVOURITE;
		}
	}
}

/* rct2: 0x00695555 */
static sint16 peep_calculate_ride_value_satisfaction(rct_peep* peep, rct_ride* ride) {
    if (gParkFlags & PARK_FLAGS_NO_MONEY){
        return -30;
    }

    if (ride->value == 0xFFFF) {
        return -30;
    }

    money16 ridePrice = ride_get_price(ride);
    if (ride->value >= ridePrice) {
        return -5;
    }

    if ((ride->value + ((ride->value * peep->happiness) / 256)) >= ridePrice) {
        return -30;
    }

    return 0;
}

static sint16 peep_calculate_ride_intensity_nausea_satisfaction(rct_peep* peep, rct_ride* ride) {
	ride_rating minIntensity, maxIntensity;
	ride_rating minNausea, maxNausea;

	// Calculate satisfaction based on the intensity and nausea of the ride.
	// The best possible score from this section is achieved by having the intensity and nausea
	// of the ride fall exactly within the peep's preferences, but lower scores can still be achieved
	// if the peep's happiness is enough to offset it.

	uint8 intensitySatisfaction = 0;
	uint8 nauseaSatisfaction = 0;
	if (ride->excitement == (ride_rating)0xFFFF) {
		return 70;
	}
	intensitySatisfaction = 3;
	nauseaSatisfaction = 3;

    maxIntensity = (peep->intensity >> 4) * 100;
    minIntensity = (peep->intensity & 0xF) * 100;
    if (minIntensity <= ride->intensity && maxIntensity >= ride->intensity) {
		intensitySatisfaction--;
    }
    minIntensity -= peep->happiness * 2;
    maxIntensity += peep->happiness;
    if (minIntensity <= ride->intensity && maxIntensity >= ride->intensity) {
		intensitySatisfaction--;
    }
    minIntensity -= peep->happiness * 2;
    maxIntensity += peep->happiness;
    if (minIntensity <= ride->intensity && maxIntensity >= ride->intensity) {
		intensitySatisfaction--;
    }

	// Although it's not shown in the interface, a peep with Average or High nausea tolerance
	// has a minimum preferred nausea value. (For peeps with None or Low, this is set to zero.)
    minNausea = NauseaMinimumThresholds[(peep->nausea_tolerance & 3)];
    maxNausea = NauseaMaximumThresholds[(peep->nausea_tolerance & 3)];
    if (minNausea <= ride->nausea && maxNausea >= ride->nausea) {
		nauseaSatisfaction--;
    }
    minNausea -= peep->happiness * 2;
    maxNausea += peep->happiness;
    if (minNausea <= ride->nausea && maxNausea >= ride->nausea) {
		nauseaSatisfaction--;
    }
    minNausea -= peep->happiness * 2;
    maxNausea += peep->happiness;
    if (minNausea <= ride->nausea && maxNausea >= ride->nausea) {
		nauseaSatisfaction--;
    }

	uint8 highestSatisfaction = max(intensitySatisfaction, nauseaSatisfaction);
	uint8 lowestSatisfaction = min(intensitySatisfaction, nauseaSatisfaction);

	switch (highestSatisfaction) {
	case 0:
		return 70;
	case 1:
		switch (lowestSatisfaction)
		{
		case 0:
			return 50;
		case 1:
			return 35;
		}
	case 2:
		switch (lowestSatisfaction)
		{
		case 0:
			return 35;
		case 1:
			return 20;
		case 2:
			return 10;
		}
	case 3:
		switch (lowestSatisfaction)
		{
		case 0:
			return -35;
		case 1:
			return -50;
		case 2:
			return -60;
		case 3:
			return -60;
		}
	}
	// Should never happen
	return 70;
}

/**
 * The satisfaction values calculated here are used to determine how happy the peep is with the ride,
 * and also affects the satisfaction stat of the ride itself. The factors that affect satisfaction include:
 * - The price of the ride compared to the ride's value
 * - How closely the intensity and nausea of the ride matches the peep's preferences
 * - How long the peep was waiting in the queue
 * - If the peep has been on the ride before, or on another ride of the same type
 */
static sint16 peep_calculate_ride_satisfaction(rct_peep *peep, rct_ride *ride)
{
	sint16 satisfaction = peep_calculate_ride_value_satisfaction(peep, ride);
	satisfaction += peep_calculate_ride_intensity_nausea_satisfaction(peep, ride);

	// Calculate satisfaction based on how long the peep has been in the queue for.
	// (For comparison: peeps start thinking "I've been queueing for a long time" at 3500 and
	// start leaving the queue at 4300.)
	if (peep->time_in_queue >= 4500)
		satisfaction -= 35;
	else if (peep->time_in_queue >= 2250)
		satisfaction -= 10;
	else if (peep->time_in_queue <= 750)
		satisfaction += 10;

	// Peeps get a small boost in satisfaction if they've been on a ride of the same type before,
	// and this boost is doubled if they've already been on this particular ride.
	if (peep_has_ridden_ride_type(peep, ride->type))
		satisfaction += 10;

	if (peep_has_ridden(peep, peep->current_ride))
		satisfaction += 10;

	return satisfaction;
}

/**
 * Update the nausea growth of the peep based on a ride. This is calculated based on:
 * - The nausea rating of the ride
 * - Their new happiness growth rate (the higher, the less nauseous)
 * - How hungry the peep is (+0% nausea at 50% hunger up to +100% nausea at 100% hunger)
 * - The peep's nausea tolerance (Final modifier: none: 100%, low: 50%, average: 25%, high: 12.5%)
 */
static void peep_update_ride_nausea_growth(rct_peep *peep, rct_ride *ride)
{
	uint32 nauseaMultiplier = clamp(64, 256 - peep->happiness_growth_rate, 200);
	uint32 nauseaGrowthRateChange = (ride->nausea * nauseaMultiplier) / 512;
	nauseaGrowthRateChange *= max(128, peep->hunger) / 64;
	nauseaGrowthRateChange >>= (peep->nausea_tolerance & 3);
	peep->nausea_growth_rate = (uint8)clamp(0, peep->nausea_growth_rate + nauseaGrowthRateChange, 255);
}

static bool peep_should_go_on_ride_again(rct_peep *peep, rct_ride *ride)
{
	if (!ride_type_has_flag(ride->type, RIDE_TYPE_FLAG_20)) return false;
	if (ride->excitement == (ride_rating)0xFFFF) return false;
	if (ride->intensity > RIDE_RATING(10,00) && !gCheatsIgnoreRideIntensity) return false;
	if (peep->happiness < 180) return false;
	if (peep->energy < 100) return false;
	if (peep->nausea > 160) return false;
	if (peep->hunger < 30) return false;
	if (peep->thirst < 20) return false;
	if (peep->balloon_colour > 170) return false;

	uint8 r = (scenario_rand() & 0xFF);
	if (r <= 128) {
		if (peep->no_of_rides > 7) return false;
		if (r > 64) return false;
	}

	return true;
}

static bool peep_should_preferred_intensity_increase(rct_peep *peep)
{
	if (gParkFlags & PARK_FLAGS_PREF_LESS_INTENSE_RIDES) return false;
	if (peep->happiness < 200) return false;

	return (scenario_rand() & 0xFF) >= peep->intensity;
}

static bool peep_really_liked_ride(rct_peep *peep, rct_ride *ride)
{
	return
		peep->happiness >= 215 &&
		((peep->nausea <= 120 &&
		ride->excitement != (ride_rating)0xFFFF &&
		ride->intensity <= RIDE_RATING(10,00))||gCheatsIgnoreRideIntensity);
}

/**
 *
 *  rct2: 0x0069576E
 */
static void peep_on_exit_ride(rct_peep *peep, int rideIndex)
{
	rct_ride *ride = get_ride(rideIndex);

	if (peep->peep_flags & PEEP_FLAGS_RIDE_SHOULD_BE_MARKED_AS_FAVOURITE) {
		peep->peep_flags &= ~PEEP_FLAGS_RIDE_SHOULD_BE_MARKED_AS_FAVOURITE;
		peep->favourite_ride = rideIndex;
		// TODO fix this flag name or add another one
		peep->window_invalidate_flags |= PEEP_INVALIDATE_STAFF_STATS;
	}
	peep->happiness = peep->happiness_growth_rate;
	peep->nausea = peep->nausea_growth_rate;
	peep->window_invalidate_flags |= PEEP_INVALIDATE_PEEP_STATS;

	if (peep->peep_flags & PEEP_FLAGS_LEAVING_PARK)
		peep->peep_flags &= ~(PEEP_FLAGS_PARK_ENTRANCE_CHOSEN);

	if (peep_should_go_on_ride_again(peep, ride)) {
		peep->guest_heading_to_ride_id = rideIndex;
		peep->peep_is_lost_countdown = 200;
		peep_reset_pathfind_goal(peep);

		rct_window *w = window_find_by_number(WC_PEEP, peep->sprite_index);
		if (w != NULL) {
			window_event_invalidate_call(w);
			widget_invalidate(w, 12);
		}
	}

	if (peep_should_preferred_intensity_increase(peep)) {
		if (peep->intensity <= 255 - 16) {
			peep->intensity += 16;
		}
	}

	if (peep_really_liked_ride(peep, ride)) {
		peep_insert_new_thought(peep, PEEP_THOUGHT_TYPE_WAS_GREAT, rideIndex);

		int laugh = scenario_rand() & 7;
		if (laugh < 3) {
			audio_play_sound_at_location(SOUND_LAUGH_1 + laugh, peep->x, peep->y, peep->z);
		}
	}

	ride->total_customers++;
	ride->window_invalidate_flags |= RIDE_INVALIDATE_RIDE_CUSTOMER;
}

/**
 *
 *  rct2: 0x00695444
 */
static void peep_on_enter_or_exit_ride(rct_peep *peep, int rideIndex, int flags)
{
	if (flags & 1) {
		peep_on_exit_ride(peep, rideIndex);
	} else {
		peep_on_enter_ride(peep, rideIndex);
	}
}

/** Main logic to decide whether a peep should buy an item in question
 *
 * Also handles the purchase as well, so once it returns, the peep will have the
 * item and the money will have been deducted.
 *
 * eax: shopItem | (rideIndex << 8)
 * ecx: price
 * esi: *peep
 *
 * Returns 0 or 1 depending on if the peep decided to buy the item
 *
 *  rct2: 0x0069AF1E
 */
static bool sub_69AF1E(rct_peep *peep, int rideIndex, int shopItem, money32 price)
{
	rct_ride* ride = get_ride(rideIndex);
	money32 value;

	bool has_voucher = false;

	if ((peep->item_standard_flags & PEEP_ITEM_VOUCHER) &&
		(peep->voucher_type == VOUCHER_TYPE_FOOD_OR_DRINK_FREE) &&
		(peep->voucher_arguments == shopItem)) {
		has_voucher = true;
	}

	if (peep_has_item(peep, shopItem)) {
		peep_insert_new_thought(peep, PEEP_THOUGHT_TYPE_ALREADY_GOT, shopItem);
		return 0;
	}

	if (shop_item_is_food_or_drink(shopItem)) {
		int food = -1;
		if ((food = peep_has_food_standard_flag(peep))) {
			peep_insert_new_thought(peep, PEEP_THOUGHT_TYPE_HAVENT_FINISHED, bitscanforward(food));
			return 0;
		} else if ((food = peep_has_food_extra_flag(peep))) {
			peep_insert_new_thought(peep, PEEP_THOUGHT_TYPE_HAVENT_FINISHED, bitscanforward(food) + 32);
			return 0;
		} else if (peep->nausea >= 145)
			return 0;
	}

	if ((shopItem == SHOP_ITEM_BALLOON) || (shopItem == SHOP_ITEM_ICE_CREAM)
		|| (shopItem == SHOP_ITEM_COTTON_CANDY) || (shopItem == SHOP_ITEM_SUNGLASSES)) {
		if (gClimateCurrentRainLevel != 0)
			return 0;
	}

	if ((shopItem == SHOP_ITEM_SUNGLASSES) || (shopItem == SHOP_ITEM_ICE_CREAM)) {
		if (gClimateCurrentTemperature < 12)
			return 0;
	}

	if (shop_item_is_food(shopItem) && (peep->hunger > 75)) {
		peep_insert_new_thought(peep, PEEP_THOUGHT_TYPE_NOT_HUNGRY, 0xFF);
		return 0;
	}

	if (shop_item_is_drink(shopItem) && (peep->thirst > 75)) {
		peep_insert_new_thought(peep, PEEP_THOUGHT_TYPE_NOT_THIRSTY, 0xFF);
		return 0;
	}

	if ((shopItem == SHOP_ITEM_UMBRELLA) && (gClimateCurrentRainLevel != 0))
			goto loc_69B119;

	if ((shopItem != SHOP_ITEM_MAP) && shop_item_is_souvenir(shopItem) && !has_voucher) {
		if (((scenario_rand() & 0x7F) + 0x73) > peep->happiness)
			return 0;
		else if (peep->no_of_rides < 3)
			return 0;
	}

loc_69B119:
	if (!has_voucher) {
		if (price != 0) {
			if (peep->cash_in_pocket == 0) {
				peep_insert_new_thought(peep, PEEP_THOUGHT_TYPE_SPENT_MONEY, 0xFF);
				return 0;
			}
			if (price > peep->cash_in_pocket) {
				peep_insert_new_thought(peep, PEEP_THOUGHT_TYPE_CANT_AFFORD, shopItem);
				return 0;
			}
		}

		if (gClimateCurrentTemperature >= 21)
			value = get_shop_hot_value(shopItem);
		else if (gClimateCurrentTemperature <= 11)
			value = get_shop_cold_value(shopItem);
		else
			value = get_shop_base_value(shopItem);

		if (value < price) {
			value -= price;
			if (shopItem == SHOP_ITEM_UMBRELLA) {
				if (gClimateCurrentRainLevel != 0)
					goto loc_69B221;
			}

			value = -value;
			if (peep->happiness >= 128)
				value /= 2;

			if (peep->happiness >= 180)
				value /= 2;

			if (value > ((money16)(scenario_rand() & 0x07))) {
				// "I'm not paying that much for x"
				uint8 thought_type = (shopItem >= 32 ? (PEEP_THOUGHT_TYPE_PHOTO2_MUCH + (shopItem - 32)) : (PEEP_THOUGHT_TYPE_BALLOON_MUCH + shopItem));
				peep_insert_new_thought(peep, thought_type, rideIndex);
				return 0;
			}
		}
		else {
			value -= price;
			value = max(8, value);

			if (!(gParkFlags & PARK_FLAGS_NO_MONEY)) {
				if (value >= (money32)(scenario_rand() & 0x07)) {
					// "This x is a really good value"
					uint8 thought_item = (shopItem >= 32 ? (PEEP_THOUGHT_TYPE_PHOTO2 + (shopItem - 32)) : (PEEP_THOUGHT_TYPE_BALLOON + shopItem));
					peep_insert_new_thought(peep, thought_item, rideIndex);
				}
			}

			int happinessGrowth = value * 4;
			peep->happiness_growth_rate = min((peep->happiness_growth_rate + happinessGrowth), 255);
			peep->happiness = min((peep->happiness + happinessGrowth), 255);
		}
	}

loc_69B221:
	if (!has_voucher) {
		if (gClimateCurrentTemperature >= 21)
			value = get_shop_hot_value(shopItem);
		else if (gClimateCurrentTemperature <= 11)
			value = get_shop_cold_value(shopItem);
		else
			value = get_shop_base_value(shopItem);

		value -= price;
		uint8 satisfaction = 0;
		if (value > -8) {
			satisfaction++;
			if (value > -3) {
				satisfaction++;
				if (value > 3)
					satisfaction++;
			}
		}

		ride_update_satisfaction(ride, satisfaction);
	}

	// The peep has now decided to buy the item (or, specifically, has not been
	// dissuaded so far).
	if (shopItem >= 32)
		peep->item_extra_flags |= (1u << (shopItem - 32));
	else
		peep->item_standard_flags |= (1u << shopItem);

	if (shopItem == SHOP_ITEM_TSHIRT)
		peep->tshirt_colour = ride->track_colour_main[0];

	if (shopItem == SHOP_ITEM_HAT)
		peep->hat_colour = ride->track_colour_main[0];

	if (shopItem == SHOP_ITEM_BALLOON)
		peep->balloon_colour = ride->track_colour_main[0];

	if (shopItem == SHOP_ITEM_UMBRELLA)
		peep->umbrella_colour = ride->track_colour_main[0];

	if (shopItem == SHOP_ITEM_MAP)
		peep_reset_pathfind_goal(peep);

	uint16 dl = byte_9822F4[shopItem];
	peep->var_42 = min((peep->var_42 + dl), 255);

	if (shopItem == SHOP_ITEM_PHOTO)
		peep->photo1_ride_ref = rideIndex;

	if (shopItem == SHOP_ITEM_PHOTO2)
		peep->photo2_ride_ref = rideIndex;

	if (shopItem == SHOP_ITEM_PHOTO3)
		peep->photo3_ride_ref = rideIndex;

	if (shopItem == SHOP_ITEM_PHOTO4)
		peep->photo4_ride_ref = rideIndex;

	peep->window_invalidate_flags |= PEEP_INVALIDATE_PEEP_INVENTORY;
	peep_update_sprite_type(peep);
	if (peep->peep_flags & PEEP_FLAGS_TRACKING) {
		set_format_arg(0, rct_string_id, peep->name_string_idx);
		set_format_arg(2, uint32, peep->id);
		set_format_arg(6, rct_string_id, ShopItemStringIds[shopItem].indefinite);
		if (gConfigNotifications.guest_bought_item) {
			news_item_add_to_queue(2, STR_PEEP_TRACKING_NOTIFICATION_BOUGHT_X, peep->sprite_index);
		}
	}

	if (shop_item_is_food(shopItem))
		peep->no_of_food++;

	if (shop_item_is_drink(shopItem))
		peep->no_of_drinks++;

	if (shop_item_is_souvenir(shopItem))
		peep->no_of_souvenirs++;

	money16* expend_type = &peep->paid_on_souvenirs;
	gCommandExpenditureType = RCT_EXPENDITURE_TYPE_SHOP_STOCK;

	if (shop_item_is_food(shopItem)) {
		expend_type = &peep->paid_on_food;
		gCommandExpenditureType = RCT_EXPENDITURE_TYPE_FOODDRINK_STOCK;
	}

	if (shop_item_is_drink(shopItem)) {
		expend_type = &peep->paid_on_drink;
		gCommandExpenditureType = RCT_EXPENDITURE_TYPE_FOODDRINK_STOCK;
	}

	if (!(gParkFlags & PARK_FLAGS_NO_MONEY))
		finance_payment(get_shop_item_cost(shopItem), gCommandExpenditureType);

	// Sets the expenditure type to *_FOODDRINK_SALES or *_SHOP_SALES appropriately.
	gCommandExpenditureType--;
	if (has_voucher) {
		peep->item_standard_flags &= ~PEEP_ITEM_VOUCHER;
		peep->window_invalidate_flags |= PEEP_INVALIDATE_PEEP_INVENTORY;
	}
	else if (!(gParkFlags & PARK_FLAGS_NO_MONEY)) {
		peep_spend_money(peep, expend_type, price);
	}
	ride->total_profit += (price - get_shop_item_cost(shopItem));
	ride->window_invalidate_flags |= RIDE_INVALIDATE_RIDE_INCOME;
	ride->cur_num_customers++;
	ride->total_customers++;
	ride->window_invalidate_flags |= RIDE_INVALIDATE_RIDE_CUSTOMER;

	return 1;
}

/**
 *
 *  rct2: 0x0069AEB7
 */
static bool peep_should_use_cash_machine(rct_peep *peep, int rideIndex)
{
	if (gParkFlags & PARK_FLAGS_NO_MONEY) return false;
	if (peep->peep_flags & PEEP_FLAGS_LEAVING_PARK) return false;
	if (peep->cash_in_pocket > MONEY(20,00)) return false;
	if (115 + (scenario_rand() % 128) > peep->happiness) return false;
	if (peep->energy < 80) return false;

	rct_ride *ride = get_ride(rideIndex);
	ride_update_satisfaction(ride, peep->happiness >> 6);
	ride->cur_num_customers++;
	ride->total_customers++;
	ride->window_invalidate_flags |= RIDE_INVALIDATE_RIDE_CUSTOMER;
	return true;
}

/**
 *
 *  rct2: 0x0069A98C
 */
void peep_reset_pathfind_goal(rct_peep *peep)
{

	#if defined(DEBUG_LEVEL_1) && DEBUG_LEVEL_1
	if (gPathFindDebug) {
		log_info("Resetting pathfind_goal for %s", gPathFindDebugPeepName);
	}
	#endif // defined(DEBUG_LEVEL_1) && DEBUG_LEVEL_1

	peep->pathfind_goal.x = 0xFF;
	peep->pathfind_goal.y = 0xFF;
	peep->pathfind_goal.z = 0xFF;
	peep->pathfind_goal.direction = 0xFF;
}

static bool peep_has_valid_xy(rct_peep *peep)
{
	if (peep->x != (sint16)0x8000) {
		if (peep->x < (256 * 32) && peep->y < (256 * 32)) {
			return true;
		}
	}

	return false;
}

static void peep_give_passing_peeps_purple_clothes(rct_peep *peep)
{
	if (peep_has_valid_xy(peep)) {
		rct_peep *otherPeep;
		uint16 spriteIndex = sprite_get_first_in_quadrant(peep->x, peep->y);
		for (; spriteIndex != SPRITE_INDEX_NULL; spriteIndex = otherPeep->next_in_quadrant) {
			otherPeep = GET_PEEP(spriteIndex);
			if (otherPeep->type == PEEP_TYPE_GUEST) {
				int zDiff = abs(otherPeep->z - peep->z);
				if (zDiff <= 32) {
					otherPeep->tshirt_colour = COLOUR_BRIGHT_PURPLE;
					otherPeep->trousers_colour = COLOUR_BRIGHT_PURPLE;
					invalidate_sprite_2((rct_sprite*)peep);
				}
			}
		}
	}
}

static void peep_give_passing_peeps_pizza(rct_peep *peep)
{
	if (peep_has_valid_xy(peep)) {
		rct_peep *otherPeep;
		uint16 spriteIndex = sprite_get_first_in_quadrant(peep->x, peep->y);
		for (; spriteIndex != SPRITE_INDEX_NULL; spriteIndex = otherPeep->next_in_quadrant) {
			otherPeep = GET_PEEP(spriteIndex);
			if (otherPeep->type == PEEP_TYPE_GUEST) {
				int zDiff = abs(otherPeep->z - peep->z);
				if (zDiff <= 32) {
					if (!(otherPeep->item_standard_flags & PEEP_ITEM_PIZZA)) {
						otherPeep->item_standard_flags |= PEEP_ITEM_PIZZA;

						int peepDirection = (peep->sprite_direction >> 3) ^ 2;
						int otherPeepOppositeDirection = otherPeep->sprite_direction >> 3;
						if (peepDirection == otherPeepOppositeDirection) {
							if (otherPeep->action == PEEP_ACTION_NONE_1 || otherPeep->action == PEEP_ACTION_NONE_2) {
								invalidate_sprite_2((rct_sprite*)peep);
								otherPeep->action = PEEP_ACTION_WAVE_2;
								otherPeep->action_frame = 0;
								otherPeep->action_sprite_image_offset = 0;
								sub_693B58(otherPeep);
								invalidate_sprite_2((rct_sprite*)otherPeep);
							}
						}
						invalidate_sprite_2((rct_sprite*)otherPeep);
					}
				}
			}
		}
	}
}

static void peep_make_passing_peeps_sick(rct_peep *peep)
{
	if (peep_has_valid_xy(peep)) {
		rct_peep *otherPeep;
		uint16 spriteIndex = sprite_get_first_in_quadrant(peep->x, peep->y);
		for (; spriteIndex != SPRITE_INDEX_NULL; spriteIndex = otherPeep->next_in_quadrant) {
			otherPeep = GET_PEEP(spriteIndex);
			if (otherPeep->type == PEEP_TYPE_GUEST) {
				int zDiff = abs(otherPeep->z - peep->z);
				if (zDiff <= 32) {
					if (peep != otherPeep) {
						if (otherPeep->action == PEEP_ACTION_NONE_1 || otherPeep->action == PEEP_ACTION_NONE_2) {
							otherPeep->action = PEEP_ACTION_THROW_UP;
							otherPeep->action_frame = 0;
							otherPeep->action_sprite_image_offset = 0;
							sub_693B58(otherPeep);
							invalidate_sprite_2((rct_sprite*)otherPeep);
						}
					}
				}
			}
		}
	}
}

static void peep_give_passing_peeps_ice_cream(rct_peep *peep)
{
	if (peep_has_valid_xy(peep)) {
		rct_peep *otherPeep;
		uint16 spriteIndex = sprite_get_first_in_quadrant(peep->x, peep->y);
		for (; spriteIndex != SPRITE_INDEX_NULL; spriteIndex = otherPeep->next_in_quadrant) {
			otherPeep = GET_PEEP(spriteIndex);
			if (otherPeep->type == PEEP_TYPE_GUEST) {
				int zDiff = abs(otherPeep->z - peep->z);
				if (zDiff <= 32) {
					if (peep != otherPeep) {
						if (!(otherPeep->item_standard_flags & PEEP_ITEM_ICE_CREAM)) {
							otherPeep->item_standard_flags |= PEEP_ITEM_ICE_CREAM;
							peep_update_sprite_type(otherPeep);
						}
					}
				}
			}
		}
	}
}

/**
 *
 *  rct2: 0x0068FD3A
 */
static void peep_easter_egg_peep_interactions(rct_peep *peep)
{
	if (peep->peep_flags & PEEP_FLAGS_PURPLE) {
		peep_give_passing_peeps_purple_clothes(peep);
	}

	if (peep->peep_flags & PEEP_FLAGS_PIZZA) {
		peep_give_passing_peeps_pizza(peep);
	}

	if (peep->peep_flags & PEEP_FLAGS_CONTAGIOUS) {
		peep_make_passing_peeps_sick(peep);
	}

	if (peep->peep_flags & PEEP_FLAGS_JOY) {
		if (scenario_rand() <= 1456) {
			if (peep->action == PEEP_ACTION_NONE_1 || peep->action == PEEP_ACTION_NONE_2) {
				peep->action = PEEP_ACTION_JOY;
				peep->action_frame = 0;
				peep->action_sprite_image_offset = 0;
				sub_693B58(peep);
				invalidate_sprite_2((rct_sprite*)peep);
			}
		}
	}

	if (peep->peep_flags & PEEP_FLAGS_ICE_CREAM) {
		peep_give_passing_peeps_ice_cream(peep);
	}
}

/**
 * rct2: 0x0069101A
 *
 * @return (CF)
 */
static bool sub_69101A(rct_map_element *esi) {
	rct_ride *ride = get_ride(esi->properties.track.ride_index);
	if (gRideClassifications[ride->type] != RIDE_CLASS_RIDE) {
		return true;
	}

	if ((uint16) ride->excitement == 0xFFFF) {
		return false;
	}

	if (ride->excitement >= RIDE_RATING(4, 70)) {
		return false;
	}

	if (ride->intensity >= RIDE_RATING(4, 50)) {
		return false;
	}

	if (RideData4[ride->type].flags & 0x2000) {
		if ((scenario_rand() & 0xFFFF) > 0x3333) {
			return true;
		}
	} else if (RideData4[ride->type].flags & 0x4000) {
		if ((scenario_rand() & 0xFFFF) > 0x1000) {
			return true;
		}
	} else {
		return true;
	}

	return false;
}

/**
 *
 *  rct2: 0x00690B99
 *
 * @param edge (eax)
 * @param peep (esi)
 * @param[out] rideToView (cl)
 * @param[out] rideSeatToView (ch)
 * @return !CF
 */
static bool peep_find_ride_to_look_at(rct_peep *peep, uint8 edge, uint8 *rideToView, uint8 *rideSeatToView)
{
	rct_map_element *mapElement, *surfaceElement;

	surfaceElement = map_get_surface_element_at(peep->next_x / 32, peep->next_y / 32);

	mapElement = surfaceElement;
	do {
		if (map_element_get_type(mapElement) != MAP_ELEMENT_TYPE_FENCE) continue;
		if (map_element_get_direction(mapElement) != edge) continue;
		if (get_wall_entry(mapElement->properties.fence.type)->wall.flags2 & WALL_SCENERY_2_FLAG4) continue;
		if (peep->next_z + 4 <= mapElement->base_height) continue;
		if (peep->next_z + 1 >= mapElement->clearance_height) continue;

		return false;
	} while (!map_element_is_last_for_tile(mapElement++));


	uint16 x = peep->next_x + TileDirectionDelta[edge].x;
	uint16 y = peep->next_y + TileDirectionDelta[edge].y;
	if (x > 255 * 32 || y > 255 * 32) {
		return false;
	}

	surfaceElement = map_get_surface_element_at(x / 32, y / 32);


	mapElement = surfaceElement;
	do {
		if (map_element_get_type(mapElement) != MAP_ELEMENT_TYPE_FENCE) continue;
		if ((map_element_get_direction(mapElement) ^ 0x2) != edge) continue;
		if (get_wall_entry(mapElement->properties.fence.type)->wall.flags2 & WALL_SCENERY_2_FLAG4) continue;
		// TODO: Check whether this shouldn't be <=, as the other loops use. If so, also extract as loop A.
		if (peep->next_z + 4 >= mapElement->base_height) continue;
		if (peep->next_z + 1 >= mapElement->clearance_height) continue;

		return false;
	} while (!map_element_is_last_for_tile(mapElement++));


	// TODO: Extract loop B
	mapElement = surfaceElement;
	do {
		if (mapElement->clearance_height + 1 < peep->next_z) continue;
		if (peep->next_z + 6 < mapElement->base_height) continue;

		if (map_element_get_type(mapElement) == MAP_ELEMENT_TYPE_TRACK) {
			if (!sub_69101A(mapElement)) {
				return loc_690FD0(peep, rideToView, rideSeatToView, mapElement);
			}
		}

		if (map_element_get_type(mapElement) == MAP_ELEMENT_TYPE_SCENERY_MULTIPLE) {
			if (!(get_large_scenery_entry(mapElement->properties.scenerymultiple.type & 0x3FF)->large_scenery.flags & 0x10)) {
				continue;
			}

			*rideSeatToView = 0;
			if (mapElement->clearance_height >= peep->next_z + 8) {
				*rideSeatToView = 0x02;
			}

			*rideToView = 0xFF;

			return true;
		}
	} while (!map_element_is_last_for_tile(mapElement++));


	// TODO: Extract loop C
	mapElement = surfaceElement;
	do {
		if (mapElement->clearance_height + 1 < peep->next_z) continue;
		if (peep->next_z + 6 < mapElement->base_height) continue;
		if (map_element_get_type(mapElement) == MAP_ELEMENT_TYPE_SURFACE) continue;
		if (map_element_get_type(mapElement) == MAP_ELEMENT_TYPE_PATH) continue;

		if (map_element_get_type(mapElement) == MAP_ELEMENT_TYPE_FENCE) {
			if (get_wall_entry(mapElement->properties.fence.type)->wall.flags2 & WALL_SCENERY_2_FLAG4) {
				continue;
			}
		}

		return false;
	} while (!map_element_is_last_for_tile(mapElement++));


	x += TileDirectionDelta[edge].x;
	y += TileDirectionDelta[edge].y;
	if (x > 255 * 32 || y > 255 * 32) {
		return false;
	}

	surfaceElement = map_get_surface_element_at(x / 32, y / 32);


	// TODO: extract loop A
	mapElement = surfaceElement;
	do {
		if (map_element_get_type(mapElement) != MAP_ELEMENT_TYPE_FENCE) continue;
		if ((map_element_get_direction(mapElement) ^ 0x2) != edge) continue;
		if (get_wall_entry(mapElement->properties.fence.type)->wall.flags2 & WALL_SCENERY_2_FLAG4) continue;
		if (peep->next_z + 6 <= mapElement->base_height) continue;
		if (peep->next_z >= mapElement->clearance_height) continue;

		return false;
	} while (!map_element_is_last_for_tile(mapElement++));


	// TODO: Extract loop B
	mapElement = surfaceElement;
	do {
		if (mapElement->clearance_height + 1 < peep->next_z) continue;
		if (peep->next_z + 8 < mapElement->base_height) continue;

		if (map_element_get_type(mapElement) == MAP_ELEMENT_TYPE_TRACK) {
			if (!sub_69101A(mapElement)) {
				return loc_690FD0(peep, rideToView, rideSeatToView, mapElement);
			}
		}

		if (map_element_get_type(mapElement) == MAP_ELEMENT_TYPE_SCENERY_MULTIPLE) {
			if (!(get_large_scenery_entry(mapElement->properties.scenerymultiple.type & 0x3FF)->large_scenery.flags & 0x10)) {
				continue;
			}

			*rideSeatToView = 0;
			if (mapElement->clearance_height >= peep->next_z + 8) {
				*rideSeatToView = 0x02;
			}

			*rideToView = 0xFF;

			return true;
		}
	} while (!map_element_is_last_for_tile(mapElement++));


	// TODO: Extract loop C
	mapElement = surfaceElement;
	do {
		if (mapElement->clearance_height + 1 < peep->next_z) continue;
		if (peep->next_z + 8 < mapElement->base_height) continue;
		if (map_element_get_type(mapElement) == MAP_ELEMENT_TYPE_SURFACE) continue;
		if (map_element_get_type(mapElement) == MAP_ELEMENT_TYPE_PATH) continue;

		if (map_element_get_type(mapElement) == MAP_ELEMENT_TYPE_FENCE) {
			if (get_wall_entry(mapElement->properties.fence.type)->wall.flags2 & WALL_SCENERY_2_FLAG4) {
				continue;
			}
		}

		return false;
	} while (!map_element_is_last_for_tile(mapElement++));

	x += TileDirectionDelta[edge].x;
	y += TileDirectionDelta[edge].y;
	if (x > 255 * 32 || y > 255 * 32) {
		return false;
	}

	surfaceElement = map_get_surface_element_at(x / 32, y / 32);


	// TODO: extract loop A
	mapElement = surfaceElement;
	do {
		if (map_element_get_type(mapElement) != MAP_ELEMENT_TYPE_FENCE) continue;
		if ((map_element_get_direction(mapElement) ^ 0x2) != edge) continue;
		if (get_wall_entry(mapElement->properties.fence.type)->wall.flags2 & WALL_SCENERY_2_FLAG4) continue;
		if (peep->next_z + 8 <= mapElement->base_height) continue;
		if (peep->next_z >= mapElement->clearance_height) continue;

		return false;
	} while (!map_element_is_last_for_tile(mapElement++));


	// TODO: Extract loop B
	mapElement = surfaceElement;
	do {
		if (mapElement->clearance_height + 1 < peep->next_z) continue;
		if (peep->next_z + 10 < mapElement->base_height) continue;

		if (map_element_get_type(mapElement) == MAP_ELEMENT_TYPE_TRACK) {
			if (!sub_69101A(mapElement)) {
				return loc_690FD0(peep, rideToView, rideSeatToView, mapElement);
			}
		}

		if (map_element_get_type(mapElement) == MAP_ELEMENT_TYPE_SCENERY_MULTIPLE) {
			if (!(get_large_scenery_entry(mapElement->properties.scenerymultiple.type & 0x3FF)->large_scenery.flags & 0x10)) {
				continue;
			}

			*rideSeatToView = 0;
			if (mapElement->clearance_height >= peep->next_z + 8) {
				*rideSeatToView = 0x02;
			}

			*rideToView = 0xFF;

			return true;
		}
	} while (!map_element_is_last_for_tile(mapElement++));

	return false;
}

bool loc_690FD0(rct_peep *peep, uint8 *rideToView, uint8 *rideSeatToView, rct_map_element *esi) {
	rct_ride *ride = get_ride(esi->properties.track.ride_index);

	*rideToView = esi->properties.track.ride_index;
	if ((uint16) ride->excitement == 0xFFFF) {
		*rideSeatToView = 1;
		if (ride->status != RIDE_STATUS_OPEN) {
			if (esi->clearance_height > peep->next_z + 8) {
				*rideSeatToView |= (1 << 1);
			}

			return true;
		}
	} else {
		*rideSeatToView = 0;
		if (ride->status == RIDE_STATUS_OPEN && !(ride->lifecycle_flags & RIDE_LIFECYCLE_BROKEN_DOWN)) {
			if (esi->clearance_height > peep->next_z + 8) {
				*rideSeatToView = 0x02;
			}

			return true;
		}
	}

	return false;
}

/**
 * Gets the height including the bit depending on how far up the slope the peep
 * is.
 *  rct2: 0x00694921
 */
static int peep_get_height_on_slope(rct_peep *peep, int x, int y)
{
	if (x == (sint16)0x8000)
		return 0;

	if (peep->next_var_29 & 0x18){
		return map_element_height(x, y) & 0xFFFF;
	}

	int z = peep->next_z * 8;

	return z + map_height_from_slope(x, y, peep->next_var_29);
}

static bool peep_has_voucher_for_free_ride(rct_peep *peep, int rideIndex)
{
	return
		peep->item_standard_flags & PEEP_ITEM_VOUCHER &&
		peep->voucher_type == VOUCHER_TYPE_RIDE_FREE &&
		peep->voucher_arguments == rideIndex;
}

static void peep_reset_ride_heading(rct_peep *peep)
{
	rct_window *w;

	peep->guest_heading_to_ride_id = 255;
	w = window_find_by_number(WC_PEEP, peep->sprite_index);
	if (w != NULL) {
		window_event_invalidate_call(w);
		widget_invalidate(w, 12);
	}
}

/**
 * This function is called whenever a peep is deciding whether or not they want
 * to go on a ride or visit a shop. They may be physically present at the
 * ride/shop, or they may just be thinking about it.
 *  rct2: 0x006960AB
 */
static bool peep_should_go_on_ride(rct_peep *peep, int rideIndex, int entranceNum, int flags)
{
	rct_ride *ride = get_ride(rideIndex);

	// Indicates if the peep is about to enter a queue (as opposed to entering an entrance directly from a path)
	bool peepAtQueue = flags & PEEP_RIDE_DECISION_AT_QUEUE;

	// Indicates whether a peep is physically at the ride, or is just thinking about going on the ride.
	bool peepAtRide = !(flags & PEEP_RIDE_DECISION_THINKING);

	if (ride->status == RIDE_STATUS_OPEN && !(ride->lifecycle_flags & RIDE_LIFECYCLE_BROKEN_DOWN)) {

		// Peeps that are leaving the park will refuse to go on any rides, with the exception of free transport rides.
		if (!(RideData4[ride->type].flags & RIDE_TYPE_FLAG4_TRANSPORT_RIDE) ||
			ride->value == 0xFFFF ||
			ride_get_price(ride) != 0
		) {
			if (peep->peep_flags & PEEP_FLAGS_LEAVING_PARK) {
				peep_chose_not_to_go_on_ride(peep, rideIndex, peepAtRide, false);
				return false;
			}
		}

		if (ride_type_has_flag(ride->type, RIDE_TYPE_FLAG_IS_SHOP)) {
			return peep_should_go_to_shop(peep, rideIndex, peepAtRide);
		}

		// This used to check !(flags & 2), but the function is only ever called with flags = 0, 1 or 6.
		// This means we can use the existing !(flags & 4) check.
		if (peepAtRide) {
			// Peeps won't join a queue that has 1000 peeps already in it.
			if (ride->queue_length[entranceNum] >= 1000) {
				peep_tried_to_enter_full_queue(peep, rideIndex);
				return false;
			}

			// Rides without queues can only have one peep waiting at a time.
			if (!peepAtQueue) {
				if (ride->last_peep_in_queue[entranceNum] != 0xFFFF) {
					peep_tried_to_enter_full_queue(peep, rideIndex);
					return false;
				}
			}
			else {
				// Check if there's room in the queue for the peep to enter.
				if (ride->last_peep_in_queue[entranceNum] != 0xFFFF) {
					rct_peep *lastPeepInQueue = GET_PEEP(ride->last_peep_in_queue[entranceNum]);
					if (abs(lastPeepInQueue->z - peep->z) <= 6) {
						int dx = abs(lastPeepInQueue->x - peep->x);
						int dy = abs(lastPeepInQueue->y - peep->y);
						int maxD = max(dx, dy);

						// Unlike normal paths, peeps cannot overlap when queueing for a ride.
						// This check enforces a minimum distance between peeps entering the queue.
						if (maxD < 8) {
							peep_tried_to_enter_full_queue(peep, rideIndex);
							return false;
						}

						// This checks if there's a peep standing still at the very end of the queue.
						if (maxD <= 13
							&& lastPeepInQueue->time_in_queue > 10) {
							peep_tried_to_enter_full_queue(peep, rideIndex);
							return false;
						}
					}
				}
			}
		}

		// Assuming the queue conditions are met, peeps will always go on free transport rides.
		// Ride ratings, recent crashes and weather will all be ignored.
		money16 ridePrice = ride_get_price(ride);
		if (!(RideData4[ride->type].flags & RIDE_TYPE_FLAG4_TRANSPORT_RIDE) || ride->value == 0xFFFF || ridePrice != 0) {
			if (peep->previous_ride == rideIndex) {
				peep_chose_not_to_go_on_ride(peep, rideIndex, peepAtRide, false);
				return false;
			}

			// Basic price checks
			if (ridePrice != 0 && !peep_has_voucher_for_free_ride(peep, rideIndex)) {

				if (ridePrice > peep->cash_in_pocket) {
					if (peepAtRide) {
						if (peep->cash_in_pocket <= 0) {
							peep_insert_new_thought(peep, PEEP_THOUGHT_TYPE_SPENT_MONEY, 255);
						}
						else {
							peep_insert_new_thought(peep, PEEP_THOUGHT_TYPE_CANT_AFFORD_0, rideIndex);
						}
					}
					peep_chose_not_to_go_on_ride(peep, rideIndex, peepAtRide, true);
					return false;
				}
			}

			// If happy enough, peeps will ignore the fact that a ride has recently crashed.
			if (ride->last_crash_type != RIDE_CRASH_TYPE_NONE && peep->happiness < 225) {
				if (peepAtRide) {
					peep_insert_new_thought(peep, PEEP_THOUGHT_TYPE_NOT_SAFE, rideIndex);
					if (peep->happiness_growth_rate >= 64) {
						peep->happiness_growth_rate -= 8;
					}
					ride_update_popularity(ride, 0);
				}
				peep_chose_not_to_go_on_ride(peep, rideIndex, peepAtRide, true);
				return false;
			}


			if (ride->excitement != (ride_rating)0xFFFF) {
				// If a peep has already decided that they're going to go on a ride, they'll skip the weather and
				// excitement check and will only do a basic intensity check when they arrive at the ride itself.
				if (rideIndex == peep->guest_heading_to_ride_id) {
					if (ride->intensity > RIDE_RATING(10, 00) && !gCheatsIgnoreRideIntensity) {
						peep_ride_is_too_intense(peep, rideIndex, peepAtRide);
						return false;
					}
				}

				// Peeps won't go on rides that aren't sufficiently undercover while it's raining.
				// The threshold is fairly low and only requires about 10-15% of the ride to be undercover.
				if (gClimateCurrentRainLevel != 0 && (ride->undercover_portion >> 5) < 3) {
					if (peepAtRide) {
						peep_insert_new_thought(peep, PEEP_THOUGHT_TYPE_NOT_WHILE_RAINING, rideIndex);
						if (peep->happiness_growth_rate >= 64) {
							peep->happiness_growth_rate -= 8;
						}
						ride_update_popularity(ride, 0);
					}
					peep_chose_not_to_go_on_ride(peep, rideIndex, peepAtRide, true);
					return false;
				}

				if (!gCheatsIgnoreRideIntensity) {
					// Intensity calculations. Even though the max intensity can go up to 15, it's capped
					// at 10.0 (before happiness calculations). A full happiness bar will increase the max
					// intensity and decrease the min intensity by about 2.5.
					ride_rating maxIntensity = min((peep->intensity >> 4) * 100, 1000) + peep->happiness;
					ride_rating minIntensity = ((peep->intensity & 0x0F) * 100) - peep->happiness;
					if (ride->intensity < minIntensity) {
						if (peepAtRide) {
							peep_insert_new_thought(peep, PEEP_THOUGHT_TYPE_MORE_THRILLING, rideIndex);
							if (peep->happiness_growth_rate >= 64) {
								peep->happiness_growth_rate -= 8;
							}
							ride_update_popularity(ride, 0);
						}
						peep_chose_not_to_go_on_ride(peep, rideIndex, peepAtRide, true);
						return false;
					}
					if (ride->intensity > maxIntensity) {
						peep_ride_is_too_intense(peep, rideIndex, peepAtRide);
						return false;
					}

					// Nausea calculations.
					ride_rating maxNausea = NauseaMaximumThresholds[(peep->nausea_tolerance & 3)] + peep->happiness;

					if (ride->nausea > maxNausea) {
						if (peepAtRide) {
							peep_insert_new_thought(peep, PEEP_THOUGHT_TYPE_SICKENING, rideIndex);
							if (peep->happiness_growth_rate >= 64) {
								peep->happiness_growth_rate -= 8;
							}
							ride_update_popularity(ride, 0);
						}
						peep_chose_not_to_go_on_ride(peep, rideIndex, peepAtRide, true);
						return false;
					}

					// Very nauseous peeps will only go on very gentle rides.
					if (ride->nausea >= FIXED_2DP(1, 40) && peep->nausea > 160) {
						peep_chose_not_to_go_on_ride(peep, rideIndex, peepAtRide, false);
						return false;
					}
				}
			}

			// If the ride has not yet been rated and is capable of having g-forces,
			// there's a 90% chance that the peep will ignore it.
			if ((ride->excitement == (ride_rating)0xFFFF)
				&& (RideData4[ride->type].flags & RIDE_TYPE_FLAG4_PEEP_CHECK_GFORCES)) {
				if ((scenario_rand() & 0xFFFF) > 0x1999U) {
					peep_chose_not_to_go_on_ride(peep, rideIndex, peepAtRide, false);
					return false;
				}

				if (!gCheatsIgnoreRideIntensity) {
					if (ride->max_positive_vertical_g > FIXED_2DP(5, 00)
						|| ride->max_negative_vertical_g < FIXED_2DP(-4, 00)
						|| ride->max_lateral_g > FIXED_2DP(4, 00)) {
						peep_chose_not_to_go_on_ride(peep, rideIndex, peepAtRide, false);
						return false;
					}
				}
			}

			uint32 value = ride->value;

			// If the value of the ride hasn't yet been calculated, peeps will be willing to pay any amount for the ride.
			if (value != 0xFFFF && !peep_has_voucher_for_free_ride(peep, rideIndex) && !(gParkFlags & PARK_FLAGS_NO_MONEY)) {

				// The amount peeps are willing to pay is decreased by 75% if they had to pay to enter the park.
				if (peep->peep_flags & PEEP_FLAGS_HAS_PAID_FOR_PARK_ENTRY)
					value /= 4;

				// Peeps won't pay more than twice the value of the ride.
				money16 ridePrice = ride_get_price(ride);
				if (ridePrice > (money16)(value * 2)) {
					if (peepAtRide) {
						peep_insert_new_thought(peep, PEEP_THOUGHT_TYPE_BAD_VALUE, rideIndex);
						if (peep->happiness_growth_rate < 60) {
							peep->happiness_growth_rate -= 16;
						}
						ride_update_popularity(ride, 0);
					}
					peep_chose_not_to_go_on_ride(peep, rideIndex, peepAtRide, true);
					return false;
				}

				// A ride is good value if the price is 50% or less of the ride value and the peep didn't pay to enter the park.
				if (ridePrice <= (money16)(value / 2) && peepAtRide) {
					if (!(gParkFlags & PARK_FLAGS_NO_MONEY)) {
						if (!(peep->peep_flags & PEEP_FLAGS_HAS_PAID_FOR_PARK_ENTRY)) {
							peep_insert_new_thought(peep, PEEP_THOUGHT_TYPE_GOOD_VALUE, rideIndex);
						}
					}
				}
			}
		}

		// At this point, the peep has decided to go on the ride.
		if (peepAtRide) {
			ride_update_popularity(ride, 1);
		}

		if (rideIndex == peep->guest_heading_to_ride_id) {
			peep_reset_ride_heading(peep);
		}

		ride->lifecycle_flags &= ~RIDE_LIFECYCLE_QUEUE_FULL;
		return true;
	}

	peep_chose_not_to_go_on_ride(peep, rideIndex, peepAtRide, false);
	return false;
}

static void peep_ride_is_too_intense(rct_peep *peep, int rideIndex, bool peepAtRide)
{
	rct_ride *ride = get_ride(rideIndex);

	if (peepAtRide) {
		peep_insert_new_thought(peep, PEEP_THOUGHT_TYPE_INTENSE, rideIndex);
		if (peep->happiness_growth_rate >= 64) {
			peep->happiness_growth_rate -= 8;
		}
		ride_update_popularity(ride, 0);
	}
	peep_chose_not_to_go_on_ride(peep, rideIndex, peepAtRide, true);
}

static void peep_chose_not_to_go_on_ride(rct_peep *peep, int rideIndex, bool peepAtRide, bool updateLastRide)
{
	if (peepAtRide && updateLastRide) {
		peep->previous_ride = rideIndex;
		peep->previous_ride_time_out = 0;
	}

	if (rideIndex == peep->guest_heading_to_ride_id) {
		peep_reset_ride_heading(peep);
	}
}

/**
 * When the queue is full, peeps will ignore the ride when thinking about what to go on next.
 * Does not effect peeps that walk up to the queue entrance.
 * This flag is reset the next time a peep successfully joins the queue.
 */
static void peep_tried_to_enter_full_queue(rct_peep *peep, int rideIndex)
{
	rct_ride *ride = get_ride(rideIndex);

	ride->lifecycle_flags |= RIDE_LIFECYCLE_QUEUE_FULL;
	peep->previous_ride = rideIndex;
	peep->previous_ride_time_out = 0;
	//Change status "Heading to" to "Walking" if queue is full
	if (rideIndex == peep->guest_heading_to_ride_id) {
		peep_reset_ride_heading(peep);
	}
}

static bool peep_should_go_to_shop(rct_peep *peep, int rideIndex, bool peepAtShop)
{
	rct_ride *ride = get_ride(rideIndex);

	// Peeps won't go to the same shop twice in a row.
	if (rideIndex == peep->previous_ride) {
		peep_chose_not_to_go_on_ride(peep, rideIndex, peepAtShop, true);
		return false;
	}

	if (ride->type == RIDE_TYPE_TOILETS) {
		if (peep->bathroom < 70) {
			peep_chose_not_to_go_on_ride(peep, rideIndex, peepAtShop, true);
			return false;
		}

		// The amount that peeps are willing to pay to use the Toilets scales with their bathroom stat.
		// It effectively has a minimum of $0.10 (due to the check above) and a maximum of $0.60.
		if (ride->price * 40 > peep->bathroom) {
			if (peepAtShop) {
				peep_insert_new_thought(peep, PEEP_THOUGHT_TYPE_NOT_PAYING, rideIndex);
				if (peep->happiness_growth_rate >= 60) {
					peep->happiness_growth_rate -= 16;
				}
				ride_update_popularity(ride, 0);
			}
			peep_chose_not_to_go_on_ride(peep, rideIndex, peepAtShop, true);
			return false;
		}
	}

	if (ride->type == RIDE_TYPE_FIRST_AID) {
		if (peep->nausea < 128) {
			peep_chose_not_to_go_on_ride(peep, rideIndex, peepAtShop, true);
			return false;
		}
	}

	// Basic price checks
	if (ride->price != 0 && ride->price > peep->cash_in_pocket) {
		if (peepAtShop) {
			if (peep->cash_in_pocket <= 0) {
				peep_insert_new_thought(peep, PEEP_THOUGHT_TYPE_SPENT_MONEY, 255);
			}
			else {
				peep_insert_new_thought(peep, PEEP_THOUGHT_TYPE_CANT_AFFORD_0, rideIndex);
			}
		}
		peep_chose_not_to_go_on_ride(peep, rideIndex, peepAtShop, true);
		return false;
	}

	if (peepAtShop) {
		ride_update_popularity(ride, 1);
		if (rideIndex == peep->guest_heading_to_ride_id) {
			peep_reset_ride_heading(peep);
		}
	}
	return true;
}

/**
 *
 *  rct2: 0x00695DD2
 */
static void peep_pick_ride_to_go_on(rct_peep *peep)
{
	rct_ride *ride;

	if (peep->state != PEEP_STATE_WALKING) return;
	if (peep->guest_heading_to_ride_id != 255) return;
	if (peep->peep_flags & PEEP_FLAGS_LEAVING_PARK) return;
	if (peep_has_food(peep)) return;
	if (peep->x == (sint16)0x8000) return;

	for (int i = 0; i < countof(_peepRideConsideration); i++) {
		_peepRideConsideration[i] = 0;
	}

	// FIX  Originally checked for a toy, likely a mistake and should be a map,
	//      but then again this seems to only allow the peep to go on
	//      rides they haven't been on before.
	if (peep->item_standard_flags & PEEP_ITEM_MAP) {
		// Consider rides that peep hasn't been on yet
		int i;
		FOR_ALL_RIDES(i, ride) {
			if (!peep_has_ridden(peep, i)) {
				_peepRideConsideration[i >> 5] |= (1u << (i & 0x1F));
			}
		}
	} else {
		// Take nearby rides into consideration
		int cx = floor2(peep->x, 32);
		int cy = floor2(peep->y, 32);
		for (int x = cx - 320; x <= cx + 320; x += 32) {
			for (int y = cy - 320; y <= cy + 320; y += 32) {
				if (x >= 0 && y >= 0 && x < (256 * 32) && y < (256 * 32)) {
					rct_map_element *mapElement = map_get_first_element_at(x >> 5, y >> 5);
					do {
						if (map_element_get_type(mapElement) != MAP_ELEMENT_TYPE_TRACK) continue;

						int rideIndex = mapElement->properties.track.ride_index;
						_peepRideConsideration[rideIndex >> 5] |= (1u << (rideIndex & 0x1F));
					} while (!map_element_is_last_for_tile(mapElement++));
				}
			}
		}

		// Always take the big rides into consideration (realistic as you can usually see them from anywhere in the park)
		int i;
		FOR_ALL_RIDES(i, ride) {
			if (ride->lifecycle_flags == RIDE_LIFECYCLE_TESTED) continue;
			if (ride->excitement == (ride_rating)0xFFFF) continue;
			if (ride->highest_drop_height <= 66 && ride->excitement < RIDE_RATING(8,00)) continue;

			_peepRideConsideration[i >> 5] |= (1u << (i & 0x1F));
		}
	}

	// Filter the considered rides
	uint8 *potentialRides = _peepPotentialRides;
	uint8 *nextPotentialRide = potentialRides;
	int numPotentialRides = 0;
	for (int i = 0; i < MAX_RIDES; i++) {
		if (!(_peepRideConsideration[i >> 5] & (1u << (i & 0x1F))))
			continue;

		rct_ride *ride = get_ride(i);
		if (!(ride->lifecycle_flags & RIDE_LIFECYCLE_QUEUE_FULL)) {
			if (peep_should_go_on_ride(peep, i, 0, PEEP_RIDE_DECISION_THINKING)) {
				*nextPotentialRide++ = i;
				numPotentialRides++;
			}
		}
	}

	// Pick the most exciting ride
	int mostExcitingRideIndex = -1;
	ride_rating mostExcitingRideRating = 0;
	for (int i = 0; i < numPotentialRides; i++) {
		ride = get_ride(potentialRides[i]);
		if (ride->excitement == (ride_rating)0xFFFF) continue;
		if (ride->excitement > mostExcitingRideRating) {
			mostExcitingRideIndex = potentialRides[i];
			mostExcitingRideRating = ride->excitement;
		}
	}
	if (mostExcitingRideIndex == -1)
		return;

	// Head to that ride
	peep->guest_heading_to_ride_id = mostExcitingRideIndex;
	peep->peep_is_lost_countdown = 200;
	peep_reset_pathfind_goal(peep);

	// Invalidate windows
	rct_window *w = window_find_by_number(WC_PEEP, peep->sprite_index);
	if (w != NULL) {
		window_event_invalidate_call(w);
		widget_invalidate(w, 12);
	}

	// Make peep look at their map if they have one
	if (peep->item_standard_flags & PEEP_ITEM_MAP) {
		peep_read_map(peep);
	}
}

/**
 *
 *  rct2: 0x00695B70
 */
static void peep_head_for_nearest_ride_type(rct_peep *peep, int rideType)
{
	rct_ride *ride;

	if (peep->state != PEEP_STATE_SITTING && peep->state != PEEP_STATE_WATCHING && peep->state != PEEP_STATE_WALKING) {
		return;
	}
	if (peep->peep_flags & PEEP_FLAGS_LEAVING_PARK) return;
	if (peep->x == (sint16)0x8000) return;
	if (peep->guest_heading_to_ride_id != 255) {
		ride = get_ride(peep->guest_heading_to_ride_id);
		if (ride->type == rideType) {
			return;
		}
	}

	for (int i = 0; i < countof(_peepRideConsideration); i++) {
		_peepRideConsideration[i] = 0;
	}

	// FIX Originally checked for a toy,.likely a mistake and should be a map
	if ((peep->item_standard_flags & PEEP_ITEM_MAP) && rideType != RIDE_TYPE_FIRST_AID) {
		// Consider all rides in the park
		int i;
		FOR_ALL_RIDES(i, ride) {
			if (ride->type == rideType) {
				_peepRideConsideration[i >> 5] |= (1u << (i & 0x1F));
			}
		}
	} else {
		// Take nearby rides into consideration
		int cx = floor2(peep->x, 32);
		int cy = floor2(peep->y, 32);
		for (int x = cx - 320; x <= cx + 320; x += 32) {
			for (int y = cy - 320; y <= cy + 320; y += 32) {
				if (x >= 0 && y >= 0 && x < (256 * 32) && y < (256 * 32)) {
					rct_map_element *mapElement = map_get_first_element_at(x >> 5, y >> 5);
					do {
						if (map_element_get_type(mapElement) != MAP_ELEMENT_TYPE_TRACK) continue;

						int rideIndex = mapElement->properties.track.ride_index;
						ride = get_ride(rideIndex);
						if (ride->type == rideType) {
							_peepRideConsideration[rideIndex >> 5] |= (1u << (rideIndex & 0x1F));
						}
					} while (!map_element_is_last_for_tile(mapElement++));
				}
			}
		}
	}

	// Filter the considered rides
	uint8 *potentialRides = _peepPotentialRides;
	uint8 *nextPotentialRide = potentialRides;
	int numPotentialRides = 0;
	for (int i = 0; i < MAX_RIDES; i++) {
		if (!(_peepRideConsideration[i >> 5] & (1u << (i & 0x1F))))
			continue;

		rct_ride *ride = get_ride(i);
		if (!(ride->lifecycle_flags & RIDE_LIFECYCLE_QUEUE_FULL)) {
			if (peep_should_go_on_ride(peep, i, 0, PEEP_RIDE_DECISION_THINKING)) {
				*nextPotentialRide++ = i;
				numPotentialRides++;
			}
		}
	}

	// Pick the closest ride
	int closestRideIndex = -1;
	int closestRideDistance = INT_MAX;
	for (int i = 0; i < numPotentialRides; i++) {
		ride = get_ride(potentialRides[i]);
		int rideX = (ride->station_starts[0] & 0xFF) * 32;
		int rideY = (ride->station_starts[0] >> 8) * 32;
		int distance = abs(rideX - peep->x) + abs(rideY - peep->y);
		if (distance < closestRideDistance) {
			closestRideIndex = potentialRides[i];
			closestRideDistance = distance;
		}
	}
	if (closestRideIndex == -1)
		return;

	// Head to that ride
	peep->guest_heading_to_ride_id = closestRideIndex;
	peep->peep_is_lost_countdown = 200;
	peep_reset_pathfind_goal(peep);

	// Invalidate windows
	rct_window *w = window_find_by_number(WC_PEEP, peep->sprite_index);
	if (w != NULL) {
		window_event_invalidate_call(w);
		widget_invalidate(w, 12);
	}

	peep->var_F4 = 0;
}

/**
 *
 *  rct2: 0x006958D0
 */
static void peep_head_for_nearest_ride_with_flags(rct_peep *peep, int rideTypeFlags)
{
	rct_ride *ride;

	if (peep->state != PEEP_STATE_SITTING && peep->state != PEEP_STATE_WATCHING && peep->state != PEEP_STATE_WALKING) {
		return;
	}
	if (peep->peep_flags & PEEP_FLAGS_LEAVING_PARK) return;
	if (peep->x == (sint16)0x8000) return;
	if (peep->guest_heading_to_ride_id != 255) {
		ride = get_ride(peep->guest_heading_to_ride_id);
		if (ride_type_has_flag(ride->type, RIDE_TYPE_FLAG_IS_BATHROOM | RIDE_TYPE_FLAG_SELLS_DRINKS | RIDE_TYPE_FLAG_SELLS_FOOD)) {
			return;
		}
	}

	if ((rideTypeFlags & RIDE_TYPE_FLAG_IS_BATHROOM) && peep_has_food(peep)) {
		return;
	}

	for (int i = 0; i < countof(_peepRideConsideration); i++) {
		_peepRideConsideration[i] = 0;
	}

	// FIX Originally checked for a toy,.likely a mistake and should be a map
	if (peep->item_standard_flags & PEEP_ITEM_MAP) {
		// Consider all rides in the park
		int i;
		FOR_ALL_RIDES(i, ride) {
			if (ride_type_has_flag(ride->type, rideTypeFlags)) {
				_peepRideConsideration[i >> 5] |= (1u << (i & 0x1F));
			}
		}
	} else {
		// Take nearby rides into consideration
		int cx = floor2(peep->x, 32);
		int cy = floor2(peep->y, 32);
		for (int x = cx - 320; x <= cx + 320; x += 32) {
			for (int y = cy - 320; y <= cy + 320; y += 32) {
				if (x >= 0 && y >= 0 && x < (256 * 32) && y < (256 * 32)) {
					rct_map_element *mapElement = map_get_first_element_at(x >> 5, y >> 5);
					do {
						if (map_element_get_type(mapElement) != MAP_ELEMENT_TYPE_TRACK) continue;

						int rideIndex = mapElement->properties.track.ride_index;
						ride = get_ride(rideIndex);
						if (ride_type_has_flag(ride->type, rideTypeFlags)) {
							_peepRideConsideration[rideIndex >> 5] |= (1u << (rideIndex & 0x1F));
						}
					} while (!map_element_is_last_for_tile(mapElement++));
				}
			}
		}
	}

	// Filter the considered rides
	uint8 *potentialRides = _peepPotentialRides;
	uint8 *nextPotentialRide = potentialRides;
	int numPotentialRides = 0;
	for (int i = 0; i < MAX_RIDES; i++) {
		if (!(_peepRideConsideration[i >> 5] & (1u << (i & 0x1F))))
			continue;

		rct_ride *ride = get_ride(i);
		if (!(ride->lifecycle_flags & RIDE_LIFECYCLE_QUEUE_FULL)) {
			if (peep_should_go_on_ride(peep, i, 0, PEEP_RIDE_DECISION_THINKING)) {
				*nextPotentialRide++ = i;
				numPotentialRides++;
			}
		}
	}

	// Pick the closest ride
	int closestRideIndex = -1;
	int closestRideDistance = INT_MAX;
	for (int i = 0; i < numPotentialRides; i++) {
		ride = get_ride(potentialRides[i]);
		int rideX = (ride->station_starts[0] & 0xFF) * 32;
		int rideY = (ride->station_starts[0] >> 8) * 32;
		int distance = abs(rideX - peep->x) + abs(rideY - peep->y);
		if (distance < closestRideDistance) {
			closestRideIndex = potentialRides[i];
			closestRideDistance = distance;
		}
	}
	if (closestRideIndex == -1)
		return;

	// Head to that ride
	peep->guest_heading_to_ride_id = closestRideIndex;
	peep->peep_is_lost_countdown = 200;
	peep_reset_pathfind_goal(peep);

	// Invalidate windows
	rct_window *w = window_find_by_number(WC_PEEP, peep->sprite_index);
	if (w != NULL) {
		window_event_invalidate_call(w);
		window_invalidate(w);
	}

	peep->var_F4 = 0;
}

/**
 *
 *  rct2: 0x0069C483
 */
static void peep_give_real_name(rct_peep *peep)
{
	// Generate a name_string_idx from the peep id using bit twiddling
	uint16 ax = (uint16)(peep->id + 0xF0B);
	uint16 dx = 0;
	dx |= ((ax & 0x400) ? 1 : 0) << 13;
	dx |= ((ax & 0x2000) ? 1 : 0) << 12;
	dx |= ((ax & 0x800) ? 1 : 0) << 11;
	dx |= ((ax & 0x400) ? 1 : 0) << 10;
	dx |= ((ax & 0x1) ? 1 : 0) << 9;
	dx |= ((ax & 0x40) ? 1 : 0) << 8;
	dx |= ((ax & 0x2) ? 1 : 0) << 7;
	dx |= ((ax & 0x4) ? 1 : 0) << 6;
	dx |= ((ax & 0x100) ? 1 : 0) << 5;
	dx |= ((ax & 0x20) ? 1 : 0) << 4;
	dx |= ((ax & 0x80) ? 1 : 0) << 3;
	dx |= ((ax & 0x8) ? 1 : 0) << 2;
	dx |= ((ax & 0x200) ? 1 : 0) << 1;
	dx |= ((ax & 0x10) ? 1 : 0) << 0;
	ax = dx & 0xF;
	dx *= 4;
	ax *= 4096;
	dx += ax;
	if (dx < ax) {
		dx += 0x1000;
	}
	dx /= 4;
	dx += 0xA000;
	peep->name_string_idx = dx;
}

static int peep_compare(const void *sprite_index_a, const void *sprite_index_b)
{
	rct_peep const *peep_a = GET_PEEP(*(uint16*)sprite_index_a);
	rct_peep const *peep_b = GET_PEEP(*(uint16*)sprite_index_b);

	// Compare types
	if (peep_a->type != peep_b->type) {
		return peep_a->type - peep_b->type;
	}

	// Simple ID comparison for when both peeps use a number or a generated name
	const bool both_numbers = (
		peep_a->name_string_idx >= 767 && peep_a->name_string_idx <= 771 &&
		peep_b->name_string_idx >= 767 && peep_b->name_string_idx <= 771
	);
	if (both_numbers) {
		return peep_a->id - peep_b->id;
	}
	const bool both_have_generated_names = (
		peep_a->name_string_idx >= 0xA000 && peep_a->name_string_idx < 0xE000 &&
		peep_b->name_string_idx >= 0xA000 && peep_b->name_string_idx < 0xE000
	);
	if (both_have_generated_names) {
		rct_string_id peep_a_format = peep_a->name_string_idx + 0xA000;
		rct_string_id peep_b_format = peep_b->name_string_idx + 0xA000;

		uint16 peep_a_name = (peep_a_format % countof(real_names));
		uint16 peep_b_name = (peep_b_format % countof(real_names));

		if (peep_a_name == peep_b_name) {
			uint16 peep_a_initial = ((peep_a_format >> 10) % countof(real_name_initials));
			uint16 peep_b_initial = ((peep_b_format >> 10) % countof(real_name_initials));
			return peep_a_initial - peep_b_initial;
		} else {
			return peep_a_name - peep_b_name;
		}
	}

	// At least one of them has a custom name assigned
	// Compare their names as strings
	utf8 name_a[256];
	utf8 name_b[256];
	uint32 peepIndex = peep_a->id;
	format_string(name_a, 256, peep_a->name_string_idx, &peepIndex);
	peepIndex = peep_b->id;
	format_string(name_b, 256, peep_b->name_string_idx, &peepIndex);
	return strlogicalcmp(name_a, name_b);
}

/**
 *
 *  rct2: 0x00699115
 */
void peep_update_name_sort(rct_peep *peep)
{
	// Remove peep from sprite list
	uint16 nextSpriteIndex = peep->next;
	uint16 prevSpriteIndex = peep->previous;
	if (prevSpriteIndex != SPRITE_INDEX_NULL) {
		rct_peep *prevPeep = GET_PEEP(prevSpriteIndex);
		prevPeep->next = nextSpriteIndex;
	} else {
		gSpriteListHead[SPRITE_LIST_PEEP] = nextSpriteIndex;
	}

	if (nextSpriteIndex != SPRITE_INDEX_NULL) {
		rct_peep *nextPeep = GET_PEEP(nextSpriteIndex);
		nextPeep->previous = prevSpriteIndex;
	}

	rct_peep *otherPeep;
	uint16 spriteIndex;
	FOR_ALL_PEEPS(spriteIndex, otherPeep) {
		// Check if peep should go before this one
		if (peep_compare(&peep->sprite_index, &otherPeep->sprite_index) >= 0) {
			continue;
		}

		// Place peep before this one
		peep->previous = otherPeep->previous;
		otherPeep->previous = peep->sprite_index;
		if (peep->previous != SPRITE_INDEX_NULL) {
			rct_peep *prevPeep = GET_PEEP(peep->previous);
			peep->next = prevPeep->next;
			prevPeep->next = peep->sprite_index;
		} else {
			peep->next = gSpriteListHead[SPRITE_LIST_PEEP];
			gSpriteListHead[SPRITE_LIST_PEEP] = peep->sprite_index;
		}
		goto finish_peep_sort;
	}

	// Place peep at the end
	FOR_ALL_PEEPS(spriteIndex, otherPeep) {
		if (otherPeep->next == SPRITE_INDEX_NULL) {
			otherPeep->next = peep->sprite_index;
			peep->previous = otherPeep->sprite_index;
			peep->next = SPRITE_INDEX_NULL;
			goto finish_peep_sort;
		}
	}

	gSpriteListHead[SPRITE_LIST_PEEP] = peep->sprite_index;
	peep->next = SPRITE_INDEX_NULL;
	peep->previous = SPRITE_INDEX_NULL;

finish_peep_sort:
	// This is required at the moment because this function reorders peeps in the sprite list
	sprite_position_tween_reset();
}

void peep_sort()
{
	// Count number of peeps
	uint16 sprite_index, num_peeps = 0;
	rct_peep *peep;
	FOR_ALL_PEEPS(sprite_index, peep) {
		num_peeps++;
	}

	// No need to sort
	if (num_peeps < 2)
		return;

	// Create a copy of the peep list and sort it using peep_compare
	uint16 *peep_list = (uint16*)malloc(num_peeps * sizeof(uint16));
	int i = 0;
	FOR_ALL_PEEPS(sprite_index, peep) {
		peep_list[i++] = peep->sprite_index;
	}
	qsort(peep_list, num_peeps, sizeof(uint16), peep_compare);

	// Set the correct peep->next and peep->previous using the sorted list
	for (i = 0; i < num_peeps; i++) {
		peep = GET_PEEP(peep_list[i]);
		peep->previous = (i > 0) ? peep_list[i - 1] : SPRITE_INDEX_NULL;
		peep->next = (i + 1 < num_peeps) ? peep_list[i + 1] : SPRITE_INDEX_NULL;
	}
	// Make sure the first peep is set
	gSpriteListHead[SPRITE_LIST_PEEP] = peep_list[0];

	free(peep_list);

	i = 0;
	FOR_ALL_PEEPS(sprite_index, peep) {
		i++;
	}
	assert(i == num_peeps);
}

/**
 *
 *  rct2: 0x0069926C
 */
void peep_update_names(bool realNames)
{
	if (realNames) {
		gParkFlags |= PARK_FLAGS_SHOW_REAL_GUEST_NAMES;
		rct_peep *peep;
		uint16 spriteIndex;
		FOR_ALL_GUESTS(spriteIndex, peep) {
			if (peep->name_string_idx == STR_GUEST_X) {
				peep_give_real_name(peep);
			}
		}
	} else {
		gParkFlags &= ~PARK_FLAGS_SHOW_REAL_GUEST_NAMES;
		rct_peep *peep;
		uint16 spriteIndex;
		FOR_ALL_GUESTS(spriteIndex, peep) {
			if (peep->name_string_idx >= 0xA000 && peep->name_string_idx < 0xE000) {
				peep->name_string_idx = STR_GUEST_X;
			}
		}
	}

	peep_sort();
	gfx_invalidate_screen();
}

static void peep_read_map(rct_peep *peep)
{
	if (peep->action == PEEP_ACTION_NONE_1 || peep->action == PEEP_ACTION_NONE_2) {
		peep->action = PEEP_ACTION_READ_MAP;
		peep->action_frame = 0;
		peep->action_sprite_image_offset = 0;
		sub_693B58(peep);
		invalidate_sprite_2((rct_sprite*)peep);
	}
}

static bool peep_heading_for_ride_or_park_exit(rct_peep *peep)
{
	return (peep->peep_flags & PEEP_FLAGS_LEAVING_PARK) || peep->guest_heading_to_ride_id != 0xFF;
}

money32 set_peep_name(int flags, int state, uint16 sprite_index, uint8* text_1, uint8* text_2, uint8* text_3) {
	gCommandExpenditureType = RCT_EXPENDITURE_TYPE_LANDSCAPING;

	static char newName[128];
	//if (flags & GAME_COMMAND_FLAG_APPLY) { // this check seems to be useless and causes problems in multiplayer
		uint8 position = (state - 1) & 3;
		memcpy(newName + position * 12, text_1, 4);
		memcpy(newName + 4 + position * 12, text_2, 4);
		memcpy(newName + 8 + position * 12, text_3, 4);
	//}

	if (state != 0)
		return 0;

	rct_peep* peep = GET_PEEP(sprite_index);
	set_format_arg(0, uint32, peep->id);
	utf8* curName = gCommonStringFormatBuffer;
	rct_string_id curId = peep->name_string_idx;
	format_string(curName, 256, curId, gCommonFormatArgs);

	if (strcmp(curName, newName) == 0)
		return 0;

	if (*newName == '\0') {
		gGameCommandErrorText = STR_ERR_INVALID_NAME_FOR_GUEST;
		return MONEY32_UNDEFINED;
	}

	rct_string_id newId = user_string_allocate(4, newName);
	if (newId == 0) {
		return MONEY32_UNDEFINED;
	}

	if (!(flags & GAME_COMMAND_FLAG_APPLY)) {
		user_string_free(newId);
		return 0;
	}

	user_string_free(curId);
	peep->name_string_idx = newId;

	peep_update_name_sort(peep);

	peep->peep_flags &= ~PEEP_FLAGS_WAVING;
	if (peep_check_easteregg_name(EASTEREGG_PEEP_NAME_KATIE_BRAYSHAW, peep)) {
		peep->peep_flags |= PEEP_FLAGS_WAVING;
	}

	peep->peep_flags &= ~PEEP_FLAGS_PHOTO;
	if (peep_check_easteregg_name(EASTEREGG_PEEP_NAME_CHRIS_SAWYER, peep)) {
		peep->peep_flags |= PEEP_FLAGS_PHOTO;
	}

	peep->peep_flags &= ~PEEP_FLAGS_PAINTING;
	if (peep_check_easteregg_name(EASTEREGG_PEEP_NAME_SIMON_FOSTER, peep)) {
		peep->peep_flags |= PEEP_FLAGS_PAINTING;
	}

	peep->peep_flags &= ~PEEP_FLAGS_WOW;
	if (peep_check_easteregg_name(EASTEREGG_PEEP_NAME_JOHN_WARDLEY, peep)) {
		peep->peep_flags |= PEEP_FLAGS_WOW;
	}

	if (peep_check_easteregg_name(EASTEREGG_PEEP_NAME_MELANIE_WARN, peep)) {
		peep->happiness = 250;
		peep->happiness_growth_rate = 250;
		peep->energy = 127;
		peep->energy_growth_rate = 127;
		peep->nausea = 0;
		peep->nausea_growth_rate = 0;
	}

	peep->peep_flags &= ~PEEP_FLAGS_LITTER;
	if (peep_check_easteregg_name(EASTEREGG_PEEP_NAME_LISA_STIRLING, peep)) {
		peep->peep_flags |= PEEP_FLAGS_LITTER;
	}

	peep->peep_flags &= ~PEEP_FLAGS_LOST;
	if (peep_check_easteregg_name(EASTEREGG_PEEP_NAME_DONALD_MACRAE, peep)) {
		peep->peep_flags |= PEEP_FLAGS_LOST;
	}

	peep->peep_flags &= ~PEEP_FLAGS_HUNGER;
	if (peep_check_easteregg_name(EASTEREGG_PEEP_NAME_KATHERINE_MCGOWAN, peep)) {
		peep->peep_flags |= PEEP_FLAGS_HUNGER;
	}

	peep->peep_flags &= ~PEEP_FLAGS_BATHROOM;
	if (peep_check_easteregg_name(EASTEREGG_PEEP_NAME_FRANCES_MCGOWAN, peep)) {
		peep->peep_flags |= PEEP_FLAGS_BATHROOM;
	}

	peep->peep_flags &= ~PEEP_FLAGS_CROWDED;
	if (peep_check_easteregg_name(EASTEREGG_PEEP_NAME_CORINA_MASSOURA, peep)) {
		peep->peep_flags |= PEEP_FLAGS_CROWDED;
	}

	peep->peep_flags &= ~PEEP_FLAGS_HAPPINESS;
	if (peep_check_easteregg_name(EASTEREGG_PEEP_NAME_CAROL_YOUNG, peep)) {
		peep->peep_flags |= PEEP_FLAGS_HAPPINESS;
	}

	peep->peep_flags &= ~PEEP_FLAGS_NAUSEA;
	if (peep_check_easteregg_name(EASTEREGG_PEEP_NAME_MIA_SHERIDAN, peep)) {
		peep->peep_flags |= PEEP_FLAGS_NAUSEA;
	}

	if (peep_check_easteregg_name(EASTEREGG_PEEP_NAME_KATIE_RODGER, peep)) {
		peep->peep_flags |= PEEP_FLAGS_LEAVING_PARK;
		peep->peep_flags &= ~PEEP_FLAGS_PARK_ENTRANCE_CHOSEN;
	}

	peep->peep_flags &= ~PEEP_FLAGS_PURPLE;
	if (peep_check_easteregg_name(EASTEREGG_PEEP_NAME_EMMA_GARRELL, peep)) {
		peep->peep_flags |= PEEP_FLAGS_PURPLE;
	}

	peep->peep_flags &= ~PEEP_FLAGS_PIZZA;
	if (peep_check_easteregg_name(EASTEREGG_PEEP_NAME_JOANNE_BARTON, peep)) {
		peep->peep_flags |= PEEP_FLAGS_PIZZA;
	}

	peep->peep_flags &= ~PEEP_FLAGS_CONTAGIOUS;
	if (peep_check_easteregg_name(EASTEREGG_PEEP_NAME_FELICITY_ANDERSON, peep)) {
		peep->peep_flags |= PEEP_FLAGS_CONTAGIOUS;
	}

	peep->peep_flags &= ~PEEP_FLAGS_JOY;
	if (peep_check_easteregg_name(EASTEREGG_PEEP_NAME_KATIE_SMITH, peep)) {
		peep->peep_flags |= PEEP_FLAGS_JOY;
	}

	peep->peep_flags &= ~PEEP_FLAGS_ANGRY;
	if (peep_check_easteregg_name(EASTEREGG_PEEP_NAME_EILIDH_BELL, peep)) {
		peep->peep_flags |= PEEP_FLAGS_ANGRY;
	}

	peep->peep_flags &= ~PEEP_FLAGS_ICE_CREAM;
	if (peep_check_easteregg_name(EASTEREGG_PEEP_NAME_NANCY_STILLWAGON, peep)) {
		peep->peep_flags |= PEEP_FLAGS_ICE_CREAM;
	}

	peep->peep_flags &= ~PEEP_FLAGS_HERE_WE_ARE;
	if (peep_check_easteregg_name(EASTEREGG_PEEP_NAME_DAVID_ELLIS, peep)) {
		peep->peep_flags |= PEEP_FLAGS_HERE_WE_ARE;
	}

	gfx_invalidate_screen();
	return 0;
}

/**
 *
 *  rct2: 0x00698D6C
 */
void game_command_set_guest_name(int *eax, int *ebx, int *ecx, int *edx, int *esi, int *edi, int *ebp) {
	uint16 sprite_index = *ecx & 0xFFFF;

	if (sprite_index >= MAX_SPRITES) {
		*ebx = MONEY32_UNDEFINED;
		return;
	}
	rct_peep *peep = GET_PEEP(sprite_index);
	if (peep->type != PEEP_TYPE_GUEST) {
		*ebx = MONEY32_UNDEFINED;
		return;
	}

	*ebx = set_peep_name(
		*ebx & 0xFF,
		*eax & 0xFFFF,
		sprite_index,
		(uint8*)edx,
		(uint8*)ebp,
		(uint8*)edi
		);
}

<<<<<<< HEAD
#if defined(DEBUG_LEVEL_1) && DEBUG_LEVEL_1
void pathfind_logging_enable(rct_peep* peep) {
	#if defined(PATHFIND_DEBUG) && PATHFIND_DEBUG
	/* Determine if the pathfinding debugging is wanted for this peep. */
	format_string(gPathFindDebugPeepName, sizeof(gPathFindDebugPeepName), peep->name_string_idx, &(peep->id));

	/* For guests, use the existing PEEP_FLAGS_TRACKING flag to
	 * determine for which guest(s) the pathfinding debugging will
	 * be output for. */
	if (peep->type == PEEP_TYPE_GUEST){
		gPathFindDebug = peep->peep_flags & PEEP_FLAGS_TRACKING;
	}
	/* For staff, there is no tracking button (any other similar
	 * suitable existing mechanism?), so fall back to a crude
	 * string comparison with a compile time hardcoded name. */
	else {
		gPathFindDebug = strcmp(gPathFindDebugPeepName, "Mechanic Debug") == 0;
	}
	#endif // defined(PATHFIND_DEBUG) && PATHFIND_DEBUG
}

void pathfind_logging_disable() {
	#if defined(PATHFIND_DEBUG) && PATHFIND_DEBUG
	gPathFindDebug = false;
	#endif // defined(PATHFIND_DEBUG) && PATHFIND_DEBUG
}
#endif // defined(DEBUG_LEVEL_1) && DEBUG_LEVEL_1
=======
void peep_autoposition(rct_peep *newPeep)
{
    // Find a location to place new staff member

    newPeep->state = PEEP_STATE_FALLING;

    sint16 x, y, z;
    uint32 count = 0;
    uint16 sprite_index;
    rct_peep *guest = NULL;

    // Count number of walking guests
    FOR_ALL_GUESTS(sprite_index, guest) {
                if (guest->state == PEEP_STATE_WALKING)
                    ++count;
            }

    if (count > 0) {
        // Place staff at a random guest
        uint32 rand = scenario_rand_max(count);
        FOR_ALL_GUESTS(sprite_index, guest) {
                    if (guest->state == PEEP_STATE_WALKING) {
                        if (rand == 0)
                            break;
                        --rand;
                    }
                }

        x = guest->x;
        y = guest->y;
        z = guest->z;
    } else {
        // No walking guests; pick random park entrance
        count = 0;
        uint8 i;
        for (i = 0; i < 4; ++i) {
            if (gParkEntranceX[i] != SPRITE_LOCATION_NULL)
                ++count;
        }

        if (count > 0) {
            uint32 rand = scenario_rand_max(count);
            for (i = 0; i < 4; ++i) {
                if (gParkEntranceX[i] != SPRITE_LOCATION_NULL) {
                    if (rand == 0)
                        break;
                    --rand;
                }
            }

            uint8 dir = gParkEntranceDirection[i];
            x = gParkEntranceX[i];
            y = gParkEntranceY[i];
            z = gParkEntranceZ[i];
            x += 16 + ((dir & 1) == 0 ? ((dir & 2) ? 32 : -32) : 0);
            y += 16 + ((dir & 1) == 1 ? ((dir & 2) ? -32 : 32) : 0);
        } else {
            // No more options; user must pick a location
            newPeep->state = PEEP_STATE_PICKED;
            x = newPeep->x;
            y = newPeep->y;
            z = newPeep->z;
        }
    }

    sprite_move(x, y, z + 16, (rct_sprite *)newPeep);
    invalidate_sprite_2((rct_sprite *)newPeep);
}
>>>>>>> 2f4a81b1
<|MERGE_RESOLUTION|>--- conflicted
+++ resolved
@@ -12650,7 +12650,6 @@
 		);
 }
 
-<<<<<<< HEAD
 #if defined(DEBUG_LEVEL_1) && DEBUG_LEVEL_1
 void pathfind_logging_enable(rct_peep* peep) {
 	#if defined(PATHFIND_DEBUG) && PATHFIND_DEBUG
@@ -12678,7 +12677,7 @@
 	#endif // defined(PATHFIND_DEBUG) && PATHFIND_DEBUG
 }
 #endif // defined(DEBUG_LEVEL_1) && DEBUG_LEVEL_1
-=======
+
 void peep_autoposition(rct_peep *newPeep)
 {
     // Find a location to place new staff member
@@ -12746,5 +12745,4 @@
 
     sprite_move(x, y, z + 16, (rct_sprite *)newPeep);
     invalidate_sprite_2((rct_sprite *)newPeep);
-}
->>>>>>> 2f4a81b1
+}