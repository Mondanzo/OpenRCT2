--- conflicted
+++ resolved
@@ -87,8 +87,7 @@
 	RCT2_GLOBAL(0x009E32B0, uint8) = 0;
 	RCT2_GLOBAL(0x009E32B2, uint8) = 0;
 	RCT2_GLOBAL(0x009E32B3, uint8) = 0;
-<<<<<<< HEAD
-	RCT2_GLOBAL(0x00F3EFA2, uint8) = 0;
+	RCT2_GLOBAL(RCT2_ADDRESS_SELECTED_PATH_TYPE, uint8) = 0;
 }
 
 
@@ -111,7 +110,4 @@
 #endif
 
 	viewport_render(dpi, w->viewport, dpi->x, dpi->y, dpi->x + dpi->width, dpi->y + dpi->height);
-=======
-	RCT2_GLOBAL(RCT2_ADDRESS_SELECTED_PATH_TYPE, uint8) = 0;
->>>>>>> 843c45aa
 }